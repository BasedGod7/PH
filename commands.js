/**
 * System commands
 * Pokemon Showdown - http://pokemonshowdown.com/
 *
 * These are system commands - commands required for Pokemon Showdown
 * to run. A lot of these are sent by the client.
 *
 * If you'd like to modify commands, please go to config/commands.js,
 * which also teaches you how to use commands.
 *
 * @license MIT license
 */

var crypto = require('crypto');

const MAX_REASON_LENGTH = 300;

var commands = exports.commands = {

	version: function(target, room, user) {
		if (!this.canBroadcast()) return;
		this.sendReplyBox('Server version: <b>'+CommandParser.package.version+'</b>');
	},

	me: function(target, room, user, connection) {
		// By default, /me allows a blank message
		if (target) target = this.canTalk(target);
		if (!target) return;

		return '/me ' + target;
	},

	mee: function(target, room, user, connection) {
		// By default, /mee allows a blank message
		if (target) target = this.canTalk(target);
		if (!target) return;

		return '/mee ' + target;
	},

	avatar: function(target, room, user) {
		if (!target) return this.parse('/avatars');
		var parts = target.split(',');
		var avatar = parseInt(parts[0]);
		if (!avatar || avatar > 294 || avatar < 1) {
			if (!parts[1]) {
				this.sendReply("Invalid avatar.");
			}
			return false;
		}

		user.avatar = avatar;
		if (!parts[1]) {
			this.sendReply("Avatar changed to:\n" +
					'|raw|<img src="//play.pokemonshowdown.com/sprites/trainers/'+avatar+'.png" alt="" width="80" height="80" />');
		}
	},

	logout: function(target, room, user) {
		user.resetName();
	},

	r: 'reply',
	reply: function(target, room, user) {
		if (!target) return this.parse('/help reply');
		if (!user.lastPM) {
			return this.sendReply('No one has PMed you yet.');
		}
		return this.parse('/msg '+(user.lastPM||'')+', '+target);
	},

	pm: 'msg',
	whisper: 'msg',
	w: 'msg',
	msg: function(target, room, user) {
		if (!target) return this.parse('/help msg');
		target = this.splitTarget(target);
		var targetUser = this.targetUser;
		if (!target) {
			this.sendReply('You forgot the comma.');
			return this.parse('/help msg');
		}
		if (!targetUser || !targetUser.connected) {
			if (targetUser && !targetUser.connected) {
				this.popupReply('User '+this.targetUsername+' is offline.');
			} else if (!target) {
				this.popupReply('User '+this.targetUsername+' not found. Did you forget a comma?');
			} else {
				this.popupReply('User '+this.targetUsername+' not found. Did you misspell their name?');
			}
			return this.parse('/help msg');
		}

		if (config.pmmodchat) {
			var userGroup = user.group;
			if (config.groupsranking.indexOf(userGroup) < config.groupsranking.indexOf(config.pmmodchat)) {
				var groupName = config.groups[config.pmmodchat].name;
				if (!groupName) groupName = config.pmmodchat;
				this.popupReply('Because moderated chat is set, you must be of rank ' + groupName +' or higher to PM users.');
				return false;
			}
		}

		if (user.locked && !targetUser.can('lock', user)) {
			return this.popupReply('You can only private message members of the moderation team (users marked by %, @, &, or ~) when locked.');
		}
		if (targetUser.locked && !user.can('lock', targetUser)) {
			return this.popupReply('This user is locked and cannot PM.');
		}
		if (targetUser.ignorePMs && !user.can('lock')) {
			if (!targetUser.can('lock')) {
				return this.popupReply('This user is blocking Private Messages right now.');
			} else if (targetUser.can('hotpatch')) {
				return this.popupReply('This admin is too busy to answer Private Messages right now. Please contact a different staff member.');
			}
		}

		target = this.canTalk(target, null);
		if (!target) return false;

		var message = '|pm|'+user.getIdentity()+'|'+targetUser.getIdentity()+'|'+target;
		user.send(message);
		if (targetUser !== user) {
			if (Spamroom.isSpamroomed(user)) {
				Spamroom.room.add('|c|' + user.getIdentity() + "|__(Private to " + targetUser.getIdentity() + ")__ " + target);
			} else {
				targetUser.send(message);
			}
		}
		targetUser.lastPM = user.userid;
		user.lastPM = targetUser.userid;
	},

	blockpm: 'ignorepms',
	blockpms: 'ignorepms',
	ignorepm: 'ignorepms',
	ignorepms: function(target, room, user) {
		if (user.ignorePMs) return this.sendReply('You are already blocking Private Messages!');
		if (user.can('lock') && !user.can('hotpatch')) return this.sendReply('You are not allowed to block Private Messages.');
		user.ignorePMs = true;
		return this.sendReply('You are now blocking Private Messages.');
	},

	unblockpm: 'unignorepms',
	unblockpms: 'unignorepms',
	unignorepm: 'unignorepms',
	unignorepms: function(target, room, user) {
		if (!user.ignorePMs) return this.sendReply('You are not blocking Private Messages!');
		user.ignorePMs = false;
		return this.sendReply('You are no longer blocking Private Messages.');
	},

	makechatroom: function(target, room, user) {
		if (!this.can('makeroom')) return;
		var id = toId(target);
		if (!id) return this.parse('/help makechatroom');
		if (Rooms.rooms[id]) {
			return this.sendReply("The room '"+target+"' already exists.");
		}
		if (Rooms.global.addChatRoom(target)) {
			hangman.reset(id);
			return this.sendReply("The room '"+target+"' was created.");
		}
		return this.sendReply("An error occurred while trying to create the room '"+target+"'.");
	},

	deregisterchatroom: function(target, room, user) {
		if (!this.can('makeroom')) return;
		var id = toId(target);
		if (!id) return this.parse('/help deregisterchatroom');
		var targetRoom = Rooms.get(id);
		if (!targetRoom) return this.sendReply("The room '"+id+"' doesn't exist.");
		target = targetRoom.title || targetRoom.id;
		if (Rooms.global.deregisterChatRoom(id)) {
			this.sendReply("The room '"+target+"' was deregistered.");
			this.sendReply("It will be deleted as of the next server restart.");
			return;
		}
		return this.sendReply("The room '"+target+"' isn't registered.");
	},

	privateroom: function(target, room, user) {
		if (!this.can('privateroom', null, room)) return;
		if (target === 'off') {
			delete room.isPrivate;
			this.addModCommand(user.name+' made this room public.');
			if (room.chatRoomData) {
				delete room.chatRoomData.isPrivate;
				Rooms.global.writeChatRoomData();
			}
		} else {
			room.isPrivate = true;
			this.addModCommand(user.name+' made this room private.');
			if (room.chatRoomData) {
				room.chatRoomData.isPrivate = true;
				Rooms.global.writeChatRoomData();
			}
		}
	},

	officialchatroom: 'officialroom',
	officialroom: function(target, room, user) {
		if (!this.can('makeroom')) return;
		if (!room.chatRoomData) {
			return this.sendReply("/officialroom - This room can't be made official");
		}
		if (target === 'off') {
			delete room.isOfficial;
			this.addModCommand(user.name+' made this chat room unofficial.');
			delete room.chatRoomData.isOfficial;
			Rooms.global.writeChatRoomData();
		} else {
			room.isOfficial = true;
			this.addModCommand(user.name+' made this chat room official.');
			room.chatRoomData.isOfficial = true;
			Rooms.global.writeChatRoomData();
		}
	},

	roomowner: function(target, room, user) {
		if (!room.chatRoomData) {
			return this.sendReply("/roomowner - This room isn't designed for per-room moderation to be added");
		}
		var target = this.splitTarget(target, true);
		var targetUser = this.targetUser;

		if (!targetUser) return this.sendReply("User '"+this.targetUsername+"' is not online.");

		if (!this.can('makeroom', targetUser, room)) return false;

		if (!room.auth) room.auth = room.chatRoomData.auth = {};

		var name = targetUser.name;

		room.auth[targetUser.userid] = '#';
		this.addModCommand(''+name+' was appointed Room Owner by '+user.name+'.');
		room.onUpdateIdentity(targetUser);
		Rooms.global.writeChatRoomData();
	},

	roomdeowner: 'deroomowner',
	deroomowner: function(target, room, user) {
		if (!room.auth) {
			return this.sendReply("/roomdeowner - This room isn't designed for per-room moderation");
		}
		var target = this.splitTarget(target, true);
		var targetUser = this.targetUser;
		var name = this.targetUsername;
		var userid = toId(name);
		if (!userid || userid === '') return this.sendReply("User '"+name+"' does not exist.");

		if (room.auth[userid] !== '#') return this.sendReply("User '"+name+"' is not a room owner.");
		if (!this.can('makeroom', null, room)) return false;

		delete room.auth[userid];
		this.sendReply('('+name+' is no longer Room Owner.)');
		if (targetUser) targetUser.updateIdentity();
		if (room.chatRoomData) {
			Rooms.global.writeChatRoomData();
		}
	},

	roomdesc: function(target, room, user) {
		if (!target) {
			if (!this.canBroadcast()) return;
			var re = /(https?:\/\/(([-\w\.]+)+(:\d+)?(\/([\w/_\.]*(\?\S+)?)?)?))/g;
			if (!room.desc) return this.sendReply("This room does not have a description set.");
			this.sendReplyBox('The room description is: '+room.desc.replace(re, "<a href=\"$1\">$1</a>"));
			return;
		}
		if (!this.can('roommod', null, room)) return false;
		if (target.length > 80) {
			return this.sendReply('Error: Room description is too long (must be at most 80 characters).');
		}

		room.desc = target;
		this.sendReply('(The room description is now: '+target+')');

		if (room.chatRoomData) {
			room.chatRoomData.desc = room.desc;
			Rooms.global.writeChatRoomData();
		}
	},

	roomdemote: 'roompromote',
	roompromote: function(target, room, user, connection, cmd) {
		if (!room.auth) {
			this.sendReply("/roompromote - This room isn't designed for per-room moderation");
			return this.sendReply("Before setting room mods, you need to set it up with /roomowner");
		}
		if (!target) return this.parse('/help roompromote');

		var target = this.splitTarget(target, true);
		var targetUser = this.targetUser;
		var userid = toUserid(this.targetUsername);
		var name = targetUser ? targetUser.name : this.targetUsername;

		if (!userid) {
			if (target && config.groups[target]) {
				var groupid = config.groups[target].id;
				return this.sendReply("/room"+groupid+" [username] - Promote a user to "+groupid+" in this room only");
			}
			return this.parse("/help roompromote");
		}
		var currentGroup = (room.auth[userid] || ' ');
		if (!targetUser && !room.auth[userid]) {
			return this.sendReply("User '"+this.targetUsername+"' is offline and unauthed, and so can't be promoted.");
		}

		var nextGroup = target || Users.getNextGroupSymbol(currentGroup, cmd === 'roomdemote', true);
		if (target === 'deauth') nextGroup = config.groupsranking[0];
		if (!config.groups[nextGroup]) {
			return this.sendReply('Group \'' + nextGroup + '\' does not exist.');
		}
		if (config.groups[nextGroup].globalonly) {
			return this.sendReply('Group \'room' + config.groups[nextGroup].id + '\' does not exist as a room rank.');
		}
		if (currentGroup !== ' ' && !user.can('room'+config.groups[currentGroup].id, null, room)) {
			return this.sendReply('/' + cmd + ' - Access denied for promoting from '+config.groups[currentGroup].name+'.');
		}
		if (nextGroup !== ' ' && !user.can('room'+config.groups[nextGroup].id, null, room)) {
			return this.sendReply('/' + cmd + ' - Access denied for promoting to '+config.groups[nextGroup].name+'.');
		}
		if (currentGroup === nextGroup) {
			return this.sendReply("User '"+this.targetUsername+"' is already a "+(config.groups[nextGroup].name || 'regular user')+" in this room.");
		}
		if (config.groups[nextGroup].globalonly) {
			return this.sendReply("The rank of "+config.groups[nextGroup].name+" is global-only and can't be room-promoted to.");
		}

		var isDemotion = (config.groups[nextGroup].rank < config.groups[currentGroup].rank);
		var groupName = (config.groups[nextGroup].name || nextGroup || '').trim() || 'a regular user';

		if (nextGroup === ' ') {
			delete room.auth[userid];
		} else {
			room.auth[userid] = nextGroup;
		}

		if (isDemotion) {
			this.privateModCommand('('+name+' was appointed to Room ' + groupName + ' by '+user.name+'.)');
			if (targetUser) {
				targetUser.popup('You were appointed to Room ' + groupName + ' by ' + user.name + '.');
			}
		} else {
			this.addModCommand(''+name+' was appointed to Room ' + groupName + ' by '+user.name+'.');
		}
		if (targetUser) {
			targetUser.updateIdentity();
		}
		if (room.chatRoomData) {
			Rooms.global.writeChatRoomData();
		}
	},

	autojoin: function(target, room, user, connection) {
		Rooms.global.autojoinRooms(user, connection);
	},

	join: function(target, room, user, connection) {
		if (!target) return false;
		var targetRoom = Rooms.get(target) || Rooms.get(toId(target));
		if (!targetRoom) {
			if (target === 'lobby') return connection.sendTo(target, "|noinit|nonexistent|");
			return connection.sendTo(target, "|noinit|nonexistent|The room '"+target+"' does not exist.");
		}
		if (targetRoom.isPrivate && !user.named) {
			return connection.sendTo(target, "|noinit|namerequired|You must have a name in order to join the room '"+target+"'.");
		}
		if (!user.joinRoom(targetRoom || room, connection)) {
			return connection.sendTo(target, "|noinit|joinfailed|The room '"+target+"' could not be joined.");
		}
		if (target === 'lobby') {
			connection.sendTo('lobby','|html|<div class=\"broadcast-red\"><center><br><img src="http://i.imgur.com/aTpSGwf.png" height="100" width="100"><img src="http://pokemon-hispano.comxa.com/images/EvaBlack/logo.png"><img src="http://i.imgur.com/Lb5IwHb.png" height="100" width="100"></br><font size=4><center><b>BIENVENIDOS A POKÉMON HISPANO!!!</b></font><br></center>- Visita nuestro <a href=\"http://pokemon-hispano.comxa.com/\" target=\"_BLANK\">Foro</a></br><br>- Únete a nuestra página en <a href=\"https://www.facebook.com/groups/PokemonHispanoShowdown/\">Facebook</a></br><br> - Vísita nuestro <a href=\"http://www.twitch.tv/pokemonhispano/\">Livestream</a></br><br>- Para ver la lista de comandos del server escribe <b>/comandos</b>.<br>- Recuerda leer las reglas escribiendo <b>/reglas</b> para no tener ningún problema con ningún usuario y mucho menos con un miembro del Staff.<br>- Escribe <b>/lideres</b> para ver los lideres y alto mando de nuestra liga.</br> <br><center><br>Si tienes algún problema o duda no dudes en contactar a los miembros del staff ya sean <b>(+)Voices</b>, <b>(%)Drivers</b>, <b>(@)Moderadores</b>, <b>(&)Leaders</b> y en caso de ser un grave problema a los <b>(~)Administradores</b>.</div>');
		}
	},

	rb: 'roomban',
	roomban: function(target, room, user, connection) {
		if (!target) return this.parse('/help roomban');
		target = this.splitTarget(target, true);
		var targetUser = this.targetUser;
		var name = this.targetUsername;
		var userid = toId(name);
		if (!userid || !targetUser) return this.sendReply("User '" + name + "' does not exist.");
		if (!this.can('ban', targetUser, room)) return false;
		if (!Rooms.rooms[room.id].users[userid] && room.isPrivate) {
			return this.sendReply('User ' + this.targetUsername + ' is not in the room ' + room.id + '.');
		}
		if (!room.bannedUsers || !room.bannedIps) {
			return this.sendReply('Room bans are not meant to be used in room ' + room.id + '.');
		}
		room.bannedUsers[userid] = true;
		for (var ip in targetUser.ips) {
			room.bannedIps[ip] = true;
		}
		targetUser.popup(user.name+" has banned you from the room " + room.id + ". To appeal the ban, PM the moderator that banned you or a room owner." + (target ? " (" + target + ")" : ""));
		this.addModCommand(""+targetUser.name+" was banned from room " + room.id + " by "+user.name+"." + (target ? " (" + target + ")" : ""));
		var alts = targetUser.getAlts();
		if (alts.length) {
			this.addModCommand(""+targetUser.name+"'s alts were also banned from room " + room.id + ": "+alts.join(", "));
			for (var i = 0; i < alts.length; ++i) {
				var altId = toId(alts[i]);
				this.add('|unlink|' + altId);
				room.bannedUsers[altId] = true;
			}
		}
		this.add('|unlink|' + targetUser.userid);
		targetUser.leaveRoom(room.id);
	},

	roomunban: function(target, room, user, connection) {
		if (!target) return this.parse('/help roomunban');
		target = this.splitTarget(target, true);
		var targetUser = this.targetUser;
		var name = this.targetUsername;
		var userid = toId(name);
		if (!userid || !targetUser) return this.sendReply("User '"+name+"' does not exist.");
		if (!this.can('ban', targetUser, room)) return false;
		if (!room.bannedUsers || !room.bannedIps) {
			return this.sendReply('Room bans are not meant to be used in room ' + room.id + '.');
		}
		if (room.bannedUsers[userid]) delete room.bannedUsers[userid];
		for (var ip in targetUser.ips) {
			if (room.bannedIps[ip]) delete room.bannedIps[ip];
		}
		targetUser.popup(user.name+" has unbanned you from the room " + room.id + ".");
		this.addModCommand(""+targetUser.name+" was unbanned from room " + room.id + " by "+user.name+".");
		var alts = targetUser.getAlts();
		if (alts.length) {
			this.addModCommand(""+targetUser.name+"'s alts were also unbanned from room " + room.id + ": "+alts.join(", "));
			for (var i = 0; i < alts.length; ++i) {
				var altId = toId(alts[i]);
				if (room.bannedUsers[altId]) delete room.bannedUsers[altId];
			}
		}
	},

	roomauth: function(target, room, user, connection) {
		if (!room.auth) return this.sendReply("/roomauth - This room isn't designed for per-room moderation and therefore has no auth list.");
		var buffer = [];
		for (var u in room.auth) {
			buffer.push(room.auth[u] + u);
		}
		if (buffer.length > 0) {
			buffer = buffer.join(', ');
		} else {
			buffer = 'This room has no auth.';
		}
		connection.popup(buffer);
	},

	leave: 'part',
	part: function(target, room, user, connection) {
		if (room.id === 'global') return false;
		var targetRoom = Rooms.get(target);
		if (target && !targetRoom) {
			return this.sendReply("The room '"+target+"' does not exist.");
		}
		user.leaveRoom(targetRoom || room, connection);
	},

	/*********************************************************
	 * Moderating: Punishments
	 *********************************************************/

	k: 'kick',
	kick: function(target, room, user){
		if (!target) return;
		target = this.splitTarget(target);
		var targetUser = this.targetUser;
		if (!targetUser || !targetUser.connected) {
			return this.sendReply("User " + this.targetUsername + " not found.");
		}
		if (!this.can('kick', targetUser, room)) return false;
		var msg = "kicked by " + user.name + (target ? " (" + target + ")" : "") + ".";
		this.addModCommand(targetUser.name + " was " + msg);
		targetUser.popup("You have been " + msg);
		targetUser.disconnectAll();
	},

	warn: function(target, room, user) {
		if (!target) return this.parse('/help warn');

		target = this.splitTarget(target);
		var targetUser = this.targetUser;
		if (!targetUser || !targetUser.connected) {
			return this.sendReply('User '+this.targetUsername+' not found.');
		}
		if (room.isPrivate && room.auth) {
			return this.sendReply('You can\'t warn here: This is a privately-owned room not subject to global rules.');
		}
		if (target.length > MAX_REASON_LENGTH) {
			return this.sendReply('The reason is too long. It cannot exceed ' + MAX_REASON_LENGTH + ' characters.');
		}
		if (!this.can('warn', targetUser, room)) return false;

		this.addModCommand(''+targetUser.name+' was warned by '+user.name+'.' + (target ? " (" + target + ")" : ""));
		targetUser.send('|c|~|/warn '+target);
		this.add('|unlink|' + targetUser.userid);
	},

	redirect: 'redir',
	redir: function (target, room, user, connection) {
		if (!target) return this.parse('/help redirect');
		target = this.splitTarget(target);
		var targetUser = this.targetUser;
		var targetRoom = Rooms.get(target) || Rooms.get(toId(target));
		if (!targetRoom) {
			return this.sendReply("The room '" + target + "' does not exist.");
		}
		if (!this.can('warn', targetUser, room) || !this.can('warn', targetUser, targetRoom)) return false;
		if (!targetUser || !targetUser.connected) {
			return this.sendReply('User '+this.targetUsername+' not found.');
		}
		if (Rooms.rooms[targetRoom.id].users[targetUser.userid]) {
			return this.sendReply("User " + targetUser.name + " is already in the room " + target + "!");
		}
		if (!Rooms.rooms[room.id].users[targetUser.userid]) {
			return this.sendReply('User '+this.targetUsername+' is not in the room ' + room.id + '.');
		}
		if (targetUser.joinRoom(target) === false) return this.sendReply('User "' + targetUser.name + '" could not be joined to room ' + target + '. They could be banned from the room.');
		var roomName = (targetRoom.isPrivate)? 'a private room' : 'room ' + targetRoom.title;
		this.addModCommand(targetUser.name + ' was redirected to ' + roomName + ' by ' + user.name + '.');
		targetUser.leaveRoom(room);
	},

	m: 'mute',
	mute: function(target, room, user) {
		if (!target) return this.parse('/help mute');

		target = this.splitTarget(target);
		var targetUser = this.targetUser;
		if (!targetUser) {
			return this.sendReply('User '+this.targetUsername+' not found.');
		}
		if (target.length > MAX_REASON_LENGTH) {
			return this.sendReply('The reason is too long. It cannot exceed ' + MAX_REASON_LENGTH + ' characters.');
		}
		if (!this.can('mute', targetUser, room)) return false;
		if (targetUser.mutedRooms[room.id] || targetUser.locked || !targetUser.connected) {
			var problem = ' but was already '+(!targetUser.connected ? 'offline' : targetUser.locked ? 'locked' : 'muted');
			if (!target) {
				return this.privateModCommand('('+targetUser.name+' would be muted by '+user.name+problem+'.)');
			}
			return this.addModCommand(''+targetUser.name+' would be muted by '+user.name+problem+'.' + (target ? " (" + target + ")" : ""));
		}

		targetUser.popup(user.name+' has muted you for 7 minutes. '+target);
		this.addModCommand(''+targetUser.name+' was muted by '+user.name+' for 7 minutes.' + (target ? " (" + target + ")" : ""));
		var alts = targetUser.getAlts();
		if (alts.length) this.addModCommand(""+targetUser.name+"'s alts were also muted: "+alts.join(", "));
		this.add('|unlink|' + targetUser.userid);

		targetUser.mute(room.id, 7*60*1000);
	},

	hm: 'hourmute',
	hourmute: function(target, room, user) {
		if (!target) return this.parse('/help hourmute');

		target = this.splitTarget(target);
		var targetUser = this.targetUser;
		if (!targetUser) {
			return this.sendReply('User '+this.targetUsername+' not found.');
		}
		if (target.length > MAX_REASON_LENGTH) {
			return this.sendReply('The reason is too long. It cannot exceed ' + MAX_REASON_LENGTH + ' characters.');
		}
		if (!this.can('mute', targetUser, room)) return false;

		if (((targetUser.mutedRooms[room.id] && (targetUser.muteDuration[room.id]||0) >= 50*60*1000) || targetUser.locked) && !target) {
			var problem = ' but was already '+(!targetUser.connected ? 'offline' : targetUser.locked ? 'locked' : 'muted');
			return this.privateModCommand('('+targetUser.name+' would be muted by '+user.name+problem+'.)');
		}

		targetUser.popup(user.name+' has muted you for 60 minutes. '+target);
		this.addModCommand(''+targetUser.name+' was muted by '+user.name+' for 60 minutes.' + (target ? " (" + target + ")" : ""));
		var alts = targetUser.getAlts();
		if (alts.length) this.addModCommand(""+targetUser.name+"'s alts were also muted: "+alts.join(", "));
		this.add('|unlink|' + targetUser.userid);

		targetUser.mute(room.id, 60*60*1000, true);
	},

	um: 'unmute',
	unmute: function(target, room, user) {
		if (!target) return this.parse('/help unmute');
		var targetUser = Users.get(target);
		if (!targetUser) {
			return this.sendReply('User '+target+' not found.');
		}
		if (!this.can('mute', targetUser, room)) return false;

		if (!targetUser.mutedRooms[room.id]) {
			return this.sendReply(''+targetUser.name+' isn\'t muted.');
		}

		this.addModCommand(''+targetUser.name+' was unmuted by '+user.name+'.');

		targetUser.unmute(room.id);
	},

	l: 'lock',
	ipmute: 'lock',
	lock: function(target, room, user) {
		if (!target) return this.parse('/help lock');

		target = this.splitTarget(target);
		var targetUser = this.targetUser;
		if (!targetUser) {
			return this.sendReply('User '+this.targetUser+' not found.');
		}
		if (target.length > MAX_REASON_LENGTH) {
			return this.sendReply('The reason is too long. It cannot exceed ' + MAX_REASON_LENGTH + ' characters.');
		}
		if (!user.can('lock', targetUser)) {
			return this.sendReply('/lock - Access denied.');
		}

		if ((targetUser.locked || Users.checkBanned(targetUser.latestIp)) && !target) {
			var problem = ' but was already '+(targetUser.locked ? 'locked' : 'banned');
			return this.privateModCommand('('+targetUser.name+' would be locked by '+user.name+problem+'.)');
		}

		targetUser.popup(user.name+' has locked you from talking in chats, battles, and PMing regular users.\n\n'+target+'\n\nIf you feel that your lock was unjustified, you can still PM staff members (%, @, &, and ~) to discuss it.');

		this.addModCommand(""+targetUser.name+" was locked from talking by "+user.name+"." + (target ? " (" + target + ")" : ""));
		var alts = targetUser.getAlts();
		if (alts.length) this.addModCommand(""+targetUser.name+"'s alts were also locked: "+alts.join(", "));
		this.add('|unlink|' + targetUser.userid);

		targetUser.lock();
	},

	unlock: function(target, room, user) {
		if (!target) return this.parse('/help unlock');
		if (!this.can('lock')) return false;

		var unlocked = Users.unlock(target);

		if (unlocked) {
			var names = Object.keys(unlocked);
			this.addModCommand('' + names.join(', ') + ' ' +
					((names.length > 1) ? 'were' : 'was') +
					' unlocked by ' + user.name + '.');
		} else {
			this.sendReply('User '+target+' is not locked.');
		}
	},

	b: 'ban',
	ban: function(target, room, user) {
		if (!target) return this.parse('/help ban');

		target = this.splitTarget(target);
		var targetUser = this.targetUser;
		if (!targetUser) {
			return this.sendReply('User '+this.targetUsername+' not found.');
		}
		if (target.length > MAX_REASON_LENGTH) {
			return this.sendReply('The reason is too long. It cannot exceed ' + MAX_REASON_LENGTH + ' characters.');
		}
		if (!this.can('ban', targetUser)) return false;

		if (Users.checkBanned(targetUser.latestIp) && !target && !targetUser.connected) {
			var problem = ' but was already banned';
			return this.privateModCommand('('+targetUser.name+' would be banned by '+user.name+problem+'.)');
		}

		targetUser.popup(user.name+" has banned you." + (config.appealurl ? ("  If you feel that your banning was unjustified you can appeal the ban:\n" + config.appealurl) : "") + "\n\n"+target);

		this.addModCommand(""+targetUser.name+" was banned by "+user.name+"." + (target ? " (" + target + ")" : ""), ' ('+targetUser.latestIp+')');
		var alts = targetUser.getAlts();
		if (alts.length) {
			this.addModCommand(""+targetUser.name+"'s alts were also banned: "+alts.join(", "));
			for (var i = 0; i < alts.length; ++i) {
				this.add('|unlink|' + toId(alts[i]));
			}
		}

		this.add('|unlink|' + targetUser.userid);
		targetUser.ban();
	},

	unban: function(target, room, user) {
		if (!target) return this.parse('/help unban');
		if (!user.can('ban')) {
			return this.sendReply('/unban - Access denied.');
		}

		var name = Users.unban(target);

		if (name) {
			this.addModCommand(''+name+' was unbanned by '+user.name+'.');
		} else {
			this.sendReply('User '+target+' is not banned.');
		}
	},

	unbanall: function(target, room, user) {
		if (!user.can('ban')) {
			return this.sendReply('/unbanall - Access denied.');
		}
		// we have to do this the hard way since it's no longer a global
		for (var i in Users.bannedIps) {
			delete Users.bannedIps[i];
		}
		for (var i in Users.lockedIps) {
			delete Users.lockedIps[i];
		}
		this.addModCommand('All bans and locks have been lifted by '+user.name+'.');
	},

	banip: function(target, room, user) {
		target = target.trim();
		if (!target) {
			return this.parse('/help banip');
		}
		if (!this.can('rangeban')) return false;

		Users.bannedIps[target] = '#ipban';
		this.addModCommand(user.name+' temporarily banned the '+(target.charAt(target.length-1)==='*'?'IP range':'IP')+': '+target);
	},

	unbanip: function(target, room, user) {
		target = target.trim();
		if (!target) {
			return this.parse('/help unbanip');
		}
		if (!this.can('rangeban')) return false;
		if (!Users.bannedIps[target]) {
			return this.sendReply(''+target+' is not a banned IP or IP range.');
		}
		delete Users.bannedIps[target];
		this.addModCommand(user.name+' unbanned the '+(target.charAt(target.length-1)==='*'?'IP range':'IP')+': '+target);
	},

	/*********************************************************
	 * Moderating: Other
	 *********************************************************/

	modnote: function(target, room, user, connection, cmd) {
		if (!target) return this.parse('/help note');
		if (target.length > MAX_REASON_LENGTH) {
			return this.sendReply('The note is too long. It cannot exceed ' + MAX_REASON_LENGTH + ' characters.');
		}
		if (!this.can('mute')) return false;
		return this.privateModCommand('(' + user.name + ' notes: ' + target + ')');
	},

	demote: 'promote',
	promote: function(target, room, user, connection, cmd) {
		if (!target) return this.parse('/help promote');
		var target = this.splitTarget(target, true);
		var targetUser = this.targetUser;
		var userid = toUserid(this.targetUsername);
		var name = targetUser ? targetUser.name : this.targetUsername;

		if (!userid) {
			if (target && config.groups[target]) {
				var groupid = config.groups[target].id;
				return this.sendReply("/"+groupid+" [username] - Promote a user to "+groupid+" globally");
			}
			return this.parse("/help promote");
		}

		var currentGroup = ' ';
		if (targetUser) {
			currentGroup = targetUser.group;
		} else if (Users.usergroups[userid]) {
			currentGroup = Users.usergroups[userid].substr(0,1);
		}

		var nextGroup = target ? target : Users.getNextGroupSymbol(currentGroup, cmd === 'demote', true);
		if (target === 'deauth') nextGroup = config.groupsranking[0];
		if (!config.groups[nextGroup]) {
			return this.sendReply('Group \'' + nextGroup + '\' does not exist.');
		}
		if (config.groups[nextGroup].roomonly) {
			return this.sendReply('Group \'' + config.groups[nextGroup].id + '\' does not exist as a global rank.');
		}
		if (!user.canPromote(currentGroup, nextGroup)) {
			return this.sendReply('/' + cmd + ' - Access denied.');
		}

		var isDemotion = (config.groups[nextGroup].rank < config.groups[currentGroup].rank);
		if (!Users.setOfflineGroup(name, nextGroup)) {
			return this.sendReply('/promote - WARNING: This user is offline and could be unregistered. Use /forcepromote if you\'re sure you want to risk it.');
		}
		var groupName = (config.groups[nextGroup].name || nextGroup || '').trim() || 'a regular user';
		if (isDemotion) {
			this.privateModCommand('('+name+' was demoted to ' + groupName + ' by '+user.name+'.)');
			if (targetUser) {
				targetUser.popup('You were demoted to ' + groupName + ' by ' + user.name + '.');
			}
		} else {
			this.addModCommand(''+name+' was promoted to ' + groupName + ' by '+user.name+'.');
		}
		if (targetUser) {
			targetUser.updateIdentity();
		}
	},

	forcepromote: function(target, room, user) {
		// warning: never document this command in /help
		if (!this.can('forcepromote')) return false;
		var target = this.splitTarget(target, true);
		var name = this.targetUsername;
		var nextGroup = target ? target : Users.getNextGroupSymbol(' ', false);

		if (!Users.setOfflineGroup(name, nextGroup, true)) {
			return this.sendReply('/forcepromote - Don\'t forcepromote unless you have to.');
		}
		var groupName = config.groups[nextGroup].name || nextGroup || '';
		this.addModCommand(''+name+' was promoted to ' + (groupName.trim()) + ' by '+user.name+'.');
	},

	deauth: function(target, room, user) {
		return this.parse('/demote '+target+', deauth');
	},

	modchat: function(target, room, user) {
		if (!target) {
			return this.sendReply('Moderated chat is currently set to: '+room.modchat);
		}
		if (!this.can('modchat', null, room)) return false;
		if (room.modchat && room.modchat.length <= 1 && config.groupsranking.indexOf(room.modchat) > 1 && !user.can('modchatall', null, room)) {
			return this.sendReply('/modchat - Access denied for removing a setting higher than ' + config.groupsranking[1] + '.');
		}

		target = target.toLowerCase();
		switch (target) {
		case 'on':
		case 'true':
		case 'yes':
		case 'registered':
			this.sendReply("Modchat registered is no longer available.");
			return false;
			break;
		case 'off':
		case 'false':
		case 'no':
			room.modchat = false;
			break;
		case 'ac':
		case 'autoconfirmed':
			room.modchat = 'autoconfirmed';
			break;
		case '*':
		case 'player':
			target = '\u2605';
			// fallthrough
		default:
			if (!config.groups[target]) {
				return this.parse('/help modchat');
			}
			if (config.groupsranking.indexOf(target) > 1 && !user.can('modchatall', null, room)) {
				return this.sendReply('/modchat - Access denied for setting higher than ' + config.groupsranking[1] + '.');
			}
			room.modchat = target;
			break;
		}
		if (room.modchat === true) {
			this.add('|raw|<div class="broadcast-red"><b>Moderated chat was enabled!</b><br />Only registered users can talk.</div>');
		} else if (!room.modchat) {
			this.add('|raw|<div class="broadcast-blue"><b>Moderated chat was disabled!</b><br />Anyone may talk now.</div>');
		} else {
			var modchat = sanitize(room.modchat);
			this.add('|raw|<div class="broadcast-red"><b>Moderated chat was set to '+modchat+'!</b><br />Only users of rank '+modchat+' and higher can talk.</div>');
		}
		this.logModCommand(user.name+' set modchat to '+room.modchat);
	},

	declare: function(target, room, user) {
		if (!target) return this.parse('/help declare');
		if (!this.can('declare', null, room)) return false;

		if (!this.canTalk()) return;

		this.add('|raw|<div class="broadcast-blue"><b>'+target+'</b></div>');
		this.logModCommand(user.name+' declared '+target);
	},

	gdeclare: 'globaldeclare',
	globaldeclare: function(target, room, user) {
		if (!target) return this.parse('/help globaldeclare');
		if (!this.can('gdeclare')) return false;

		for (var id in Rooms.rooms) {
			if (id !== 'global') Rooms.rooms[id].addRaw('<div class="broadcast-blue"><b>'+target+'</b></div>');
		}
		this.logModCommand(user.name+' globally declared '+target);
	},

	cdeclare: 'chatdeclare',
	chatdeclare: function(target, room, user) {
		if (!target) return this.parse('/help chatdeclare');
		if (!this.can('gdeclare')) return false;

		for (var id in Rooms.rooms) {
			if (id !== 'global') if (Rooms.rooms[id].type !== 'battle') Rooms.rooms[id].addRaw('<div class="broadcast-blue"><b>'+target+'</b></div>');
		}
		this.logModCommand(user.name+' globally declared (chat level) '+target);
	},

	wall: 'announce',
	announce: function(target, room, user) {
		if (!target) return this.parse('/help announce');

		if (!this.can('announce', null, room)) return false;

		target = this.canTalk(target);
		if (!target) return;

		return '/announce '+target;
	},

	fr: 'forcerename',
	forcerename: function(target, room, user) {
		if (!target) return this.parse('/help forcerename');
		target = this.splitTarget(target);
		var targetUser = this.targetUser;
		if (!targetUser) {
			return this.sendReply('User '+this.targetUsername+' not found.');
		}
		if (!this.can('forcerename', targetUser)) return false;

		if (targetUser.userid === toUserid(this.targetUser)) {
			var entry = ''+targetUser.name+' was forced to choose a new name by '+user.name+'' + (target ? ": " + target + "" : "");
			this.privateModCommand('(' + entry + ')');
			Rooms.global.cancelSearch(targetUser);
			targetUser.resetName();
			targetUser.send('|nametaken||'+user.name+" has forced you to change your name. "+target);
		} else {
			this.sendReply("User "+targetUser.name+" is no longer using that name.");
		}
	},

	frt: 'forcerenameto',
	forcerenameto: function(target, room, user) {
		if (!target) return this.parse('/help forcerenameto');
		target = this.splitTarget(target);
		var targetUser = this.targetUser;
		if (!targetUser) {
			return this.sendReply('User '+this.targetUsername+' not found.');
		}
		if (!target) {
			return this.sendReply('No new name was specified.');
		}
		if (!this.can('forcerenameto', targetUser)) return false;

		if (targetUser.userid === toUserid(this.targetUser)) {
			var entry = ''+targetUser.name+' was forcibly renamed to '+target+' by '+user.name+'.';
			this.privateModCommand('(' + entry + ')');
			targetUser.forceRename(target, undefined, true);
		} else {
			this.sendReply("User "+targetUser.name+" is no longer using that name.");
		}
	},

	modlog: function(target, room, user, connection) {
		var lines = 0;
		// Specific case for modlog command. Room can be indicated with a comma, lines go after the comma.
		// Otherwise, the text is defaulted to text search in current room's modlog.
		var roomId = room.id;
		var roomLogs = {};

		if (target.indexOf(',') > -1) {
			var targets = target.split(',');
			target = targets[1].trim();
			roomId = toId(targets[0]) || room.id;
		}

		// Let's check the number of lines to retrieve or if it's a word instead
		if (!target.match('[^0-9]')) {
			lines = parseInt(target || 15, 10);
			if (lines > 100) lines = 100;
		}
		var wordSearch = (!lines || lines < 0);

		// Control if we really, really want to check all modlogs for a word.
		var roomNames = '';
		var filename = '';
		var command = '';
		if (roomId === 'all' && wordSearch) {
			if (!this.can('modlog')) return;
			roomNames = 'all rooms';
			// Get a list of all the rooms
			var fileList = fs.readdirSync('logs/modlog');
			for (var i=0; i<fileList.length; i++) {
				filename += 'logs/modlog/' + fileList[i] + ' ';
			}
		} else {
			if (!this.can('modlog', null, Rooms.get(roomId))) return;
			roomNames = 'the room ' + roomId;
			filename = 'logs/modlog/modlog_' + roomId + '.txt';
		}

		// Seek for all input rooms for the lines or text
		command = 'tail -' + lines + ' ' + filename;
		var grepLimit = 100;
		if (wordSearch) { // searching for a word instead
			if (target.match(/^["'].+["']$/)) target = target.substring(1,target.length-1);
			command = "awk '{print NR,$0}' " + filename + " | sort -nr | cut -d' ' -f2- | grep -m"+grepLimit+" -i '"+target.replace(/\\/g,'\\\\\\\\').replace(/["'`]/g,'\'\\$&\'').replace(/[\{\}\[\]\(\)\$\^\.\?\+\-\*]/g,'[$&]')+"'";
		}

		// Execute the file search to see modlog
		require('child_process').exec(command, function(error, stdout, stderr) {
			if (error && stderr) {
				connection.popup('/modlog empty on ' + roomNames + ' or erred - modlog does not support Windows');
				console.log('/modlog error: '+error);
				return false;
			}
			if (lines) {
				if (!stdout) {
					connection.popup('The modlog is empty. (Weird.)');
				} else {
					connection.popup('Displaying the last '+lines+' lines of the Moderator Log of ' + roomNames + ':\n\n'+stdout);
				}
			} else {
				if (!stdout) {
					connection.popup('No moderator actions containing "'+target+'" were found on ' + roomNames + '.');
				} else {
					connection.popup('Displaying the last '+grepLimit+' logged actions containing "'+target+'" on ' + roomNames + ':\n\n'+stdout);
				}
			}
		});
	},

	bw: 'banword',
	banword: function(target, room, user) {
		if (!this.can('declare')) return false;
		target = toId(target);
		if (!target) {
			return this.sendReply('Specify a word or phrase to ban.');
		}
		Users.addBannedWord(target);
		this.sendReply('Added \"'+target+'\" to the list of banned words.');
	},

	ubw: 'unbanword',
	unbanword: function(target, room, user) {
		if (!this.can('declare')) return false;
		target = toId(target);
		if (!target) {
			return this.sendReply('Specify a word or phrase to unban.');
		}
		Users.removeBannedWord(target);
		this.sendReply('Removed \"'+target+'\" from the list of banned words.');
	},

	/*********************************************************
	 * Server management commands
	 *********************************************************/

	hotpatch: function(target, room, user) {
		if (!target) return this.parse('/help hotpatch');
		if (!this.can('hotpatch')) return false;

		this.logEntry(user.name + ' used /hotpatch ' + target);

		if (target === 'chat' || target === 'commands') {

			try {
				CommandParser.uncacheTree('./command-parser.js');
				CommandParser = require('./command-parser.js');

<<<<<<< HEAD
				CommandParser.uncacheTree('./tour.js');
				global.tour = new (require('./tour.js').tour)(tour);
=======
				var runningTournaments = Tournaments.tournaments;
				CommandParser.uncacheTree('./tournaments/frontend.js');
				Tournaments = require('./tournaments/frontend.js');
				Tournaments.tournaments = runningTournaments;

>>>>>>> d144268c
				return this.sendReply('Chat commands have been hot-patched.');
			} catch (e) {
				return this.sendReply('Something failed while trying to hotpatch chat: \n' + e.stack);
			}

		} else if (target === 'tournaments') {

			try {
				var runningTournaments = Tournaments.tournaments;
				CommandParser.uncacheTree('./tournaments/frontend.js');
				Tournaments = require('./tournaments/frontend.js');
				Tournaments.tournaments = runningTournaments;
				return this.sendReply("Tournaments have been hot-patched.");
			} catch (e) {
				return this.sendReply('Something failed while trying to hotpatch tournaments: \n' + e.stack);
			}

		} else if (target === 'battles') {

			/*Simulator.SimulatorProcess.respawn();
			return this.sendReply('Battles have been hotpatched. Any battles started after now will use the new code; however, in-progress battles will continue to use the old code.');*/
			return this.sendReply('Battle hotpatching is not supported with the single process hack.');

		} else if (target === 'formats') {
			/*try {
				// uncache the tools.js dependency tree
				CommandParser.uncacheTree('./tools.js');
				// reload tools.js
				Tools = require('./tools.js'); // note: this will lock up the server for a few seconds
				// rebuild the formats list
				Rooms.global.formatListText = Rooms.global.getFormatListText();
				// respawn validator processes
				TeamValidator.ValidatorProcess.respawn();
				// respawn simulator processes
				Simulator.SimulatorProcess.respawn();
				// broadcast the new formats list to clients
				Rooms.global.send(Rooms.global.formatListText);

				return this.sendReply('Formats have been hotpatched.');
			} catch (e) {
				return this.sendReply('Something failed while trying to hotpatch formats: \n' + e.stack);
			}*/
			return this.sendReply('Formats hotpatching is not supported with the single process hack.');

		} else if (target === 'learnsets') {
			try {
				// uncache the tools.js dependency tree
				CommandParser.uncacheTree('./tools.js');
				// reload tools.js
				Tools = require('./tools.js'); // note: this will lock up the server for a few seconds

				return this.sendReply('Learnsets have been hotpatched.');
			} catch (e) {
				return this.sendReply('Something failed while trying to hotpatch learnsets: \n' + e.stack);
			}

		}
		this.sendReply('Your hot-patch command was unrecognized.');
	},

	savelearnsets: function(target, room, user) {
		if (!this.can('hotpatch')) return false;
		fs.writeFile('data/learnsets.js', 'exports.BattleLearnsets = '+JSON.stringify(BattleLearnsets)+";\n");
		this.sendReply('learnsets.js saved.');
	},

	disableladder: function(target, room, user) {
		if (!this.can('disableladder')) return false;
		if (LoginServer.disabled) {
			return this.sendReply('/disableladder - Ladder is already disabled.');
		}
		LoginServer.disabled = true;
		this.logModCommand('The ladder was disabled by ' + user.name + '.');
		this.add('|raw|<div class="broadcast-red"><b>Due to high server load, the ladder has been temporarily disabled</b><br />Rated games will no longer update the ladder. It will be back momentarily.</div>');
	},

	enableladder: function(target, room, user) {
		if (!this.can('disableladder')) return false;
		if (!LoginServer.disabled) {
			return this.sendReply('/enable - Ladder is already enabled.');
		}
		LoginServer.disabled = false;
		this.logModCommand('The ladder was enabled by ' + user.name + '.');
		this.add('|raw|<div class="broadcast-green"><b>The ladder is now back.</b><br />Rated games will update the ladder now.</div>');
	},

	lockdown: function(target, room, user) {
		if (!this.can('lockdown')) return false;

		Rooms.global.lockdown = true;
		for (var id in Rooms.rooms) {
			if (id !== 'global') Rooms.rooms[id].addRaw('<div class="broadcast-red"><b>The server is restarting soon.</b><br />Please finish your battles quickly. No new battles can be started until the server resets in a few minutes.</div>');
			if (Rooms.rooms[id].requestKickInactive && !Rooms.rooms[id].battle.ended) Rooms.rooms[id].requestKickInactive(user, true);
		}

		this.logEntry(user.name + ' used /lockdown');

	},

	endlockdown: function(target, room, user) {
		if (!this.can('lockdown')) return false;

		if (!Rooms.global.lockdown) {
			return this.sendReply("We're not under lockdown right now.");
		}
		Rooms.global.lockdown = false;
		for (var id in Rooms.rooms) {
			if (id !== 'global') Rooms.rooms[id].addRaw('<div class="broadcast-green"><b>The server shutdown was canceled.</b></div>');
		}

		this.logEntry(user.name + ' used /endlockdown');

	},

	emergency: function(target, room, user) {
		if (!this.can('lockdown')) return false;

		if (config.emergency) {
			return this.sendReply("We're already in emergency mode.");
		}
		config.emergency = true;
		for (var id in Rooms.rooms) {
			if (id !== 'global') Rooms.rooms[id].addRaw('<div class="broadcast-red">The server has entered emergency mode. Some features might be disabled or limited.</div>');
		}

		this.logEntry(user.name + ' used /emergency');
	},

	endemergency: function(target, room, user) {
		if (!this.can('lockdown')) return false;

		if (!config.emergency) {
			return this.sendReply("We're not in emergency mode.");
		}
		config.emergency = false;
		for (var id in Rooms.rooms) {
			if (id !== 'global') Rooms.rooms[id].addRaw('<div class="broadcast-green"><b>The server is no longer in emergency mode.</b></div>');
		}

		this.logEntry(user.name + ' used /endemergency');
	},

	kill: function(target, room, user) {
		if (!this.can('lockdown')) return false;

		return this.sendReply("If you need to restart the server, please ask kota or pika.");

		if (!Rooms.global.lockdown) {
			return this.sendReply('For safety reasons, /kill can only be used during lockdown.');
		}

		if (CommandParser.updateServerLock) {
			return this.sendReply('Wait for /updateserver to finish before using /kill.');
		}

		/*for (var i in Sockets.workers) {
			Sockets.workers[i].kill();
		}*/

		if (!room.destroyLog) {
			process.exit();
			return;
		}
		room.destroyLog(function() {
			room.logEntry(user.name + ' used /kill');
		}, function() {
			process.exit();
		});

		// Just in the case the above never terminates, kill the process
		// after 10 seconds.
		setTimeout(function() {
			process.exit();
		}, 10000);
	},

	loadbanlist: function(target, room, user, connection) {
		if (!this.can('hotpatch')) return false;

		connection.sendTo(room, 'Loading ipbans.txt...');
		fs.readFile('config/ipbans.txt', function (err, data) {
			if (err) return;
			data = (''+data).split("\n");
			var rangebans = [];
			for (var i=0; i<data.length; i++) {
				var line = data[i].split('#')[0].trim();
				if (!line) continue;
				if (line.indexOf('/') >= 0) {
					rangebans.push(line);
				} else if (line && !Users.bannedIps[line]) {
					Users.bannedIps[line] = '#ipban';
				}
			}
			Users.checkRangeBanned = Cidr.checker(rangebans);
			connection.sendTo(room, 'ibans.txt has been reloaded.');
		});
	},

	refreshpage: function(target, room, user) {
		if (!this.can('hotpatch')) return false;
		Rooms.global.send('|refresh|');
		this.logEntry(user.name + ' used /refreshpage');
	},

	updateserver: function(target, room, user, connection) {
		if (!user.hasConsoleAccess(connection)) {
			return this.sendReply('/updateserver - Access denied.');
		}

		if (CommandParser.updateServerLock) {
			return this.sendReply('/updateserver - Another update is already in progress.');
		}

		CommandParser.updateServerLock = true;

		var logQueue = [];
		logQueue.push(user.name + ' used /updateserver');

		connection.sendTo(room, 'updating...');

		var exec = require('child_process').exec;
		exec('git diff-index --quiet HEAD --', function(error) {
			var cmd = 'git pull --rebase';
			if (error) {
				if (error.code === 1) {
					// The working directory or index have local changes.
					cmd = 'git stash && ' + cmd + ' && git stash pop';
				} else {
					// The most likely case here is that the user does not have
					// `git` on the PATH (which would be error.code === 127).
					connection.sendTo(room, '' + error);
					logQueue.push('' + error);
					logQueue.forEach(function(line) {
						room.logEntry(line);
					});
					CommandParser.updateServerLock = false;
					return;
				}
			}
			var entry = 'Running `' + cmd + '`';
			connection.sendTo(room, entry);
			logQueue.push(entry);
			exec(cmd, function(error, stdout, stderr) {
				('' + stdout + stderr).split('\n').forEach(function(s) {
					connection.sendTo(room, s);
					logQueue.push(s);
				});
				logQueue.forEach(function(line) {
					room.logEntry(line);
				});
				CommandParser.updateServerLock = false;
			});
		});
	},

	crashfixed: function(target, room, user) {
		if (!Rooms.global.lockdown) {
			return this.sendReply('/crashfixed - There is no active crash.');
		}
		if (!this.can('hotpatch')) return false;

		Rooms.global.lockdown = false;
		if (Rooms.lobby) {
			Rooms.lobby.modchat = false;
			Rooms.lobby.addRaw('<div class="broadcast-green"><b>We fixed the crash without restarting the server!</b><br />You may resume talking in the lobby and starting new battles.</div>');
		}
		this.logEntry(user.name + ' used /crashfixed');
	},

	crashlogged: function(target, room, user) {
		if (!Rooms.global.lockdown) {
			return this.sendReply('/crashlogged - There is no active crash.');
		}
		if (!this.can('declare')) return false;

		Rooms.global.lockdown = false;
		if (Rooms.lobby) {
			Rooms.lobby.modchat = false;
			Rooms.lobby.addRaw('<div class="broadcast-green"><b>We have logged the crash and are working on fixing it!</b><br />You may resume talking in the lobby and starting new battles.</div>');
		}
		this.logEntry(user.name + ' used /crashlogged');
	},

	'memusage': 'memoryusage',
	memoryusage: function(target) {
		if (!this.can('hotpatch')) return false;
		target = toId(target) || 'all';
		if (target === 'all') {
			this.sendReply('Loading memory usage, this might take a while.');
		}
		if (target === 'all' || target === 'rooms' || target === 'room') {
			this.sendReply('Calculating Room size...');
			var roomSize = ResourceMonitor.sizeOfObject(Rooms);
			this.sendReply("Rooms are using " + roomSize + " bytes of memory.");
		}
		if (target === 'all' || target === 'config') {
			this.sendReply('Calculating config size...');
			var configSize = ResourceMonitor.sizeOfObject(config);
			this.sendReply("Config is using " + configSize + " bytes of memory.");
		}
		if (target === 'all' || target === 'resourcemonitor' || target === 'rm') {
			this.sendReply('Calculating Resource Monitor size...');
			var rmSize = ResourceMonitor.sizeOfObject(ResourceMonitor);
			this.sendReply("The Resource Monitor is using " + rmSize + " bytes of memory.");
		}
		if (target === 'all' || target === 'cmdp' || target === 'cp' || target === 'commandparser') {
			this.sendReply('Calculating Command Parser size...');
			var cpSize = ResourceMonitor.sizeOfObject(CommandParser);
			this.sendReply("Command Parser is using " + cpSize + " bytes of memory.");
		}
		if (target === 'all' || target === 'sim' || target === 'simulator') {
			this.sendReply('Calculating Simulator size...');
			var simSize = ResourceMonitor.sizeOfObject(Simulator);
			this.sendReply("Simulator is using " + simSize + " bytes of memory.");
		}
		if (target === 'all' || target === 'users') {
			this.sendReply('Calculating Users size...');
			var usersSize = ResourceMonitor.sizeOfObject(Users);
			this.sendReply("Users is using " + usersSize + " bytes of memory.");
		}
		if (target === 'all' || target === 'tools') {
			this.sendReply('Calculating Tools size...');
			var toolsSize = ResourceMonitor.sizeOfObject(Tools);
			this.sendReply("Tools are using " + toolsSize + " bytes of memory.");
		}
		if (target === 'all' || target === 'v8') {
			this.sendReply('Retrieving V8 memory usage...');
			var o = process.memoryUsage();
			this.sendReply(
				'Resident set size: ' + o.rss + ', ' + o.heapUsed +' heap used of ' + o.heapTotal  + ' total heap. '
				+ (o.heapTotal - o.heapUsed) + ' heap left.'
			);
			delete o;
		}
		if (target === 'all') {
			this.sendReply('Calculating Total size...');
			var total = (roomSize + configSize + rmSize + appSize + cpSize + simSize + toolsSize + usersSize) || 0;
			var units = ['bytes', 'K', 'M', 'G'];
			var converted = total;
			var unit = 0;
			while (converted > 1024) {
				converted /= 1024;
				unit++;
			}
			converted = Math.round(converted);
			this.sendReply("Total memory used: " + converted + units[unit] + " (" + total + " bytes).");
		}
		return;
	},

	bash: function(target, room, user, connection) {
		if (!user.hasConsoleAccess(connection)) {
			return this.sendReply('/bash - Access denied.');
		}

		var exec = require('child_process').exec;
		exec(target, function(error, stdout, stderr) {
			connection.sendTo(room, ('' + stdout + stderr));
		});
	},

	eval: function(target, room, user, connection, cmd, message) {
		if (!user.hasConsoleAccess(connection)) {
			return this.sendReply("/eval - Access denied.");
		}
		if (!this.canBroadcast()) return;

		if (!this.broadcasting) this.sendReply('||>> '+target);
		try {
			var battle = room.battle;
			var me = user;
			this.sendReply('||<< '+eval(target));
		} catch (e) {
			this.sendReply('||<< error: '+e.message);
			var stack = '||'+(''+e.stack).replace(/\n/g,'\n||');
			connection.sendTo(room, stack);
		}
	},

	evalbattle: function(target, room, user, connection, cmd, message) {
		if (!user.hasConsoleAccess(connection)) {
			return this.sendReply("/evalbattle - Access denied.");
		}
		if (!this.canBroadcast()) return;
		if (!room.battle) {
			return this.sendReply("/evalbattle - This isn't a battle room.");
		}

		room.battle.send('eval', target.replace(/\n/g, '\f'));
	},

	/*********************************************************
	 * Battle commands
	 *********************************************************/

	concede: 'forfeit',
	surrender: 'forfeit',
	forfeit: function(target, room, user) {
		if (!room.battle) {
			return this.sendReply("There's nothing to forfeit here.");
		}
		if (!room.forfeit(user)) {
			return this.sendReply("You can't forfeit this battle.");
		}
	},

	savereplay: function(target, room, user, connection) {
		if (!room || !room.battle) return;
		var logidx = 2; // spectator log (no exact HP)
		if (room.battle.ended) {
			// If the battle is finished when /savereplay is used, include
			// exact HP in the replay log.
			logidx = 3;
		}
		var data = room.getLog(logidx).join("\n");
		var datahash = crypto.createHash('md5').update(data.replace(/[^(\x20-\x7F)]+/g,'')).digest('hex');

		LoginServer.request('prepreplay', {
			id: room.id.substr(7),
			loghash: datahash,
			p1: room.p1.name,
			p2: room.p2.name,
			format: room.format
		}, function(success) {
			if (success && success.errorip) {
				connection.popup("This server's request IP "+success.errorip+" is not a registered server.");
				return;
			}
			connection.send('|queryresponse|savereplay|'+JSON.stringify({
				log: data,
				id: room.id.substr(7)
			}));
		});
	},

	mv: 'move',
	attack: 'move',
	move: function(target, room, user) {
		if (!room.decision) return this.sendReply('You can only do this in battle rooms.');

		room.decision(user, 'choose', 'move '+target);
	},

	sw: 'switch',
	switch: function(target, room, user) {
		if (!room.decision) return this.sendReply('You can only do this in battle rooms.');

		room.decision(user, 'choose', 'switch '+parseInt(target,10));
	},

	choose: function(target, room, user) {
		if (!room.decision) return this.sendReply('You can only do this in battle rooms.');

		room.decision(user, 'choose', target);
	},

	undo: function(target, room, user) {
		if (!room.decision) return this.sendReply('You can only do this in battle rooms.');

		room.decision(user, 'undo', target);
	},

	team: function(target, room, user) {
		if (!room.decision) return this.sendReply('You can only do this in battle rooms.');

		room.decision(user, 'choose', 'team '+target);
	},

	joinbattle: function(target, room, user) {
		if (!room.joinBattle) return this.sendReply('You can only do this in battle rooms.');
		if (!user.can('joinbattle', null, room)) return this.popupReply("You must be a roomvoice to join a battle you didn't start. Ask a player to use /roomvoice on you to join this battle.");

		room.joinBattle(user);
	},

	partbattle: 'leavebattle',
	leavebattle: function(target, room, user) {
		if (!room.leaveBattle) return this.sendReply('You can only do this in battle rooms.');

		room.leaveBattle(user);
	},

	kickbattle: function(target, room, user) {
		if (!room.leaveBattle) return this.sendReply('You can only do this in battle rooms.');

		target = this.splitTarget(target);
		var targetUser = this.targetUser;
		if (!targetUser || !targetUser.connected) {
			return this.sendReply('User '+this.targetUsername+' not found.');
		}
		if (!this.can('kick', targetUser)) return false;

		if (room.leaveBattle(targetUser)) {
			this.addModCommand(''+targetUser.name+' was kicked from a battle by '+user.name+'' + (target ? " (" + target + ")" : ""));
		} else {
			this.sendReply("/kickbattle - User isn\'t in battle.");
		}
	},

	kickinactive: function(target, room, user) {
		if (room.requestKickInactive) {
			room.requestKickInactive(user);
		} else {
			this.sendReply('You can only kick inactive players from inside a room.');
		}
	},

	timer: function(target, room, user) {
		target = toId(target);
		if (room.requestKickInactive) {
			if (target === 'off' || target === 'false' || target === 'stop') {
				room.stopKickInactive(user, user.can('timer'));
			} else if (target === 'on' || target === 'true' || !target) {
				room.requestKickInactive(user, user.can('timer'));
			} else {
				this.sendReply("'"+target+"' is not a recognized timer state.");
			}
		} else {
			this.sendReply('You can only set the timer from inside a room.');
		}
	},

	autotimer: 'forcetimer',
	forcetimer: function(target, room, user) {
		target = toId(target);
		if (!this.can('autotimer')) return;
		if (target === 'off' || target === 'false' || target === 'stop') {
			config.forcetimer = false;
			this.addModCommand("Forcetimer is now OFF: The timer is now opt-in. (set by "+user.name+")");
		} else if (target === 'on' || target === 'true' || !target) {
			config.forcetimer = true;
			this.addModCommand("Forcetimer is now ON: All battles will be timed. (set by "+user.name+")");
		} else {
			this.sendReply("'"+target+"' is not a recognized forcetimer setting.");
		}
	},

	forcetie: 'forcewin',
	forcewin: function(target, room, user) {
		if (!this.can('forcewin')) return false;
		if (!room.battle) {
			this.sendReply('/forcewin - This is not a battle room.');
			return false;
		}

		room.battle.endType = 'forced';
		if (!target) {
			room.battle.tie();
			this.logModCommand(user.name+' forced a tie.');
			return false;
		}
		target = Users.get(target);
		if (target) target = target.userid;
		else target = '';

		if (target) {
			room.battle.win(target);
			this.logModCommand(user.name+' forced a win for '+target+'.');
		}

	},

	/*********************************************************
	 * Challenging and searching commands
	 *********************************************************/

	cancelsearch: 'search',
	search: function(target, room, user) {
		if (target) {
			if (config.pmmodchat) {
				var userGroup = user.group;
				if (config.groupsranking.indexOf(userGroup) < config.groupsranking.indexOf(config.pmmodchat)) {
					var groupName = config.groups[config.pmmodchat].name;
					if (!groupName) groupName = config.pmmodchat;
					this.popupReply('Because moderated chat is set, you must be of rank ' + groupName +' or higher to search for a battle.');
					return false;
				}
			}
			Rooms.global.searchBattle(user, target);
		} else {
			Rooms.global.cancelSearch(user);
		}
	},

	chall: 'challenge',
	challenge: function(target, room, user, connection) {
		target = this.splitTarget(target);
		var targetUser = this.targetUser;
		if (!targetUser || !targetUser.connected) {
			return this.popupReply("The user '"+this.targetUsername+"' was not found.");
		}
		if (targetUser.blockChallenges && !user.can('bypassblocks', targetUser)) {
			return this.popupReply("The user '"+this.targetUsername+"' is not accepting challenges right now.");
		}
		if (config.pmmodchat) {
			var userGroup = user.group;
			if (config.groupsranking.indexOf(userGroup) < config.groupsranking.indexOf(config.pmmodchat)) {
				var groupName = config.groups[config.pmmodchat].name;
				if (!groupName) groupName = config.pmmodchat;
				this.popupReply('Because moderated chat is set, you must be of rank ' + groupName +' or higher to challenge users.');
				return false;
			}
		}
		user.prepBattle(target, 'challenge', connection, function (result) {
			if (result) user.makeChallenge(targetUser, target);
		});
	},

	away: 'blockchallenges',
	idle: 'blockchallenges',
	blockchallenges: function(target, room, user) {
		user.blockChallenges = true;
		this.sendReply('You are now blocking all incoming challenge requests.');
	},

	back: 'allowchallenges',
	allowchallenges: function(target, room, user) {
		user.blockChallenges = false;
		this.sendReply('You are available for challenges from now on.');
	},

	cchall: 'cancelChallenge',
	cancelchallenge: function(target, room, user) {
		user.cancelChallengeTo(target);
	},

	accept: function(target, room, user, connection) {
		var userid = toUserid(target);
		var format = '';
		if (user.challengesFrom[userid]) format = user.challengesFrom[userid].format;
		if (!format) {
			this.popupReply(target+" cancelled their challenge before you could accept it.");
			return false;
		}
		user.prepBattle(format, 'challenge', connection, function (result) {
			if (result) user.acceptChallengeFrom(userid);
		});
	},

	reject: function(target, room, user) {
		user.rejectChallengeFrom(toUserid(target));
	},

	saveteam: 'useteam',
	utm: 'useteam',
	useteam: function(target, room, user) {
		user.team = target;
	},

	/*********************************************************
	 * Low-level
	 *********************************************************/

	cmd: 'query',
	query: function(target, room, user, connection) {
		// Avoid guest users to use the cmd errors to ease the app-layer attacks in emergency mode
		var trustable = (!config.emergency || (user.named && user.authenticated));
		if (config.emergency && ResourceMonitor.countCmd(connection.ip, user.name)) return false;
		var spaceIndex = target.indexOf(' ');
		var cmd = target;
		if (spaceIndex > 0) {
			cmd = target.substr(0, spaceIndex);
			target = target.substr(spaceIndex+1);
		} else {
			target = '';
		}
		if (cmd === 'userdetails') {

			var targetUser = Users.get(target);
			if (!trustable || !targetUser) {
				connection.send('|queryresponse|userdetails|'+JSON.stringify({
					userid: toId(target),
					rooms: false
				}));
				return false;
			}
			var roomList = {};
			for (var i in targetUser.roomCount) {
				if (i==='global') continue;
				var targetRoom = Rooms.get(i);
				if (!targetRoom || targetRoom.isPrivate) continue;
				var roomData = {};
				if (targetRoom.battle) {
					var battle = targetRoom.battle;
					roomData.p1 = battle.p1?' '+battle.p1:'';
					roomData.p2 = battle.p2?' '+battle.p2:'';
				}
				roomList[i] = roomData;
			}
			if (!targetUser.roomCount['global']) roomList = false;
			var userdetails = {
				userid: targetUser.userid,
				avatar: targetUser.avatar,
				rooms: roomList
			};
			if (user.can('ip', targetUser)) {
				var ips = Object.keys(targetUser.ips);
				if (ips.length === 1) {
					userdetails.ip = ips[0];
				} else {
					userdetails.ips = ips;
				}
			}
			connection.send('|queryresponse|userdetails|'+JSON.stringify(userdetails));

		} else if (cmd === 'roomlist') {
			if (!trustable) return false;
			connection.send('|queryresponse|roomlist|'+JSON.stringify({
				rooms: Rooms.global.getRoomList(true)
			}));

		} else if (cmd === 'rooms') {
			if (!trustable) return false;
			connection.send('|queryresponse|rooms|'+JSON.stringify(
				Rooms.global.getRooms()
			));

		}
	},

	trn: function(target, room, user, connection) {
		var commaIndex = target.indexOf(',');
		var targetName = target;
		var targetAuth = false;
		var targetToken = '';
		if (commaIndex >= 0) {
			targetName = target.substr(0,commaIndex);
			target = target.substr(commaIndex+1);
			commaIndex = target.indexOf(',');
			targetAuth = target;
			if (commaIndex >= 0) {
				targetAuth = !!parseInt(target.substr(0,commaIndex),10);
				targetToken = target.substr(commaIndex+1);
			}
		}
		user.rename(targetName, targetToken, targetAuth, connection);
	},

};<|MERGE_RESOLUTION|>--- conflicted
+++ resolved
@@ -1066,16 +1066,14 @@
 				CommandParser.uncacheTree('./command-parser.js');
 				CommandParser = require('./command-parser.js');
 
-<<<<<<< HEAD
 				CommandParser.uncacheTree('./tour.js');
 				global.tour = new (require('./tour.js').tour)(tour);
-=======
+
 				var runningTournaments = Tournaments.tournaments;
 				CommandParser.uncacheTree('./tournaments/frontend.js');
 				Tournaments = require('./tournaments/frontend.js');
 				Tournaments.tournaments = runningTournaments;
 
->>>>>>> d144268c
 				return this.sendReply('Chat commands have been hot-patched.');
 			} catch (e) {
 				return this.sendReply('Something failed while trying to hotpatch chat: \n' + e.stack);
