/**
 * System commands
 * Pokemon Showdown - http://pokemonshowdown.com/
 *
 * These are system commands - commands required for Pokemon Showdown
 * to run. A lot of these are sent by the client.
 *
 * If you'd like to modify commands, please go to config/commands.js,
 * which also teaches you how to use commands.
 *
 * @license MIT license
 */

var crypto = require('crypto');

const MAX_REASON_LENGTH = 300;

var commands = exports.commands = {

	version: function(target, room, user) {
		if (!this.canBroadcast()) return;
		this.sendReplyBox("Server version: <strong>" + CommandParser.package.version + "</strong> <small>(<a href=\"http://pokemonshowdown.com/versions#" + CommandParser.serverVersion + "\">" + CommandParser.serverVersion.substr(0,10) + "</a>)</small>");
	},

	me: function(target, room, user, connection) {
		// By default, /me allows a blank message
		if (target) target = this.canTalk(target);
		if (!target) return;

		return '/me ' + target;
	},

	mee: function(target, room, user, connection) {
		// By default, /mee allows a blank message
		if (target) target = this.canTalk(target);
		if (!target) return;

		return '/mee ' + target;
	},

	avatar: function(target, room, user) {
		if (!target) return this.parse('/avatars');
		var parts = target.split(',');
		var avatar = parseInt(parts[0]);
		if (!avatar || avatar > 294 || avatar < 1) {
			if (!parts[1]) {
				this.sendReply("Invalid avatar.");
			}
			return false;
		}

		user.avatar = avatar;
		if (!parts[1]) {
			this.sendReply("Avatar changed to:\n" +
				'|raw|<img src="//play.pokemonshowdown.com/sprites/trainers/' + avatar + '.png" alt="" width="80" height="80" />');
		}
	},

	logout: function(target, room, user) {
		user.resetName();
	},

	r: 'reply',
	reply: function(target, room, user) {
		if (!target) return this.parse('/help reply');
		if (!user.lastPM) {
			return this.sendReply("No one has PMed you yet.");
		}
		return this.parse('/msg ' + (user.lastPM||'') + ', ' + target);
	},

	pm: 'msg',
	whisper: 'msg',
	w: 'msg',
	msg: function(target, room, user) {
		if (!target) return this.parse('/help msg');
		target = this.splitTarget(target);
		var targetUser = this.targetUser;
		if (!target) {
			this.sendReply("You forgot the comma.");
			return this.parse('/help msg');
		}
		if (!targetUser || !targetUser.connected) {
			if (targetUser && !targetUser.connected) {
				this.popupReply("User " + this.targetUsername + " is offline.");
			} else if (!target) {
				this.popupReply("User " + this.targetUsername + " not found. Did you forget a comma?");
			} else {
				this.popupReply("User "  + this.targetUsername + " not found. Did you misspell their name?");
			}
			return this.parse('/help msg');
		}

		if (config.modchat.pm) {
			var userGroup = user.group;
			if (config.groups.bySymbol[userGroup].globalRank < config.groups.bySymbol[config.modchat.pm].globalRank) {
				var groupName = config.groups.bySymbol[config.modchat.pm].name || config.modchat.pm;
				this.popupReply("Because moderated chat is set, you must be of rank " + groupName + " or higher to PM users.");
				return false;
			}
		}

		if (user.locked && !targetUser.can('lock', user)) {
			return this.popupReply("You can only private message members of the moderation team (users marked by " + Users.getGroupsThatCan('lock', user).join(", ") + ") when locked.");
		}
		if (targetUser.locked && !user.can('lock', targetUser)) {
			return this.popupReply("This user is locked and cannot PM.");
		}
		if (targetUser.ignorePMs && !user.can('lock')) {
			if (!targetUser.can('lock')) {
				return this.popupReply("This user is blocking Private Messages right now.");
			} else if (targetUser.can('hotpatch')) {
				return this.popupReply("This " + (config.groups.bySymbol[targetUser.group].name || "Administrator") + " is too busy to answer Private Messages right now. Please contact a different staff member.");
			}
		}

		target = this.canTalk(target, null);
		if (!target) return false;

		var message = '|pm|' + user.getIdentity() + '|' + targetUser.getIdentity() + '|' + target;
		user.send(message);
		if (targetUser !== user) targetUser.send(message);
		targetUser.lastPM = user.userid;
		user.lastPM = targetUser.userid;
	},

	blockpm: 'ignorepms',
	blockpms: 'ignorepms',
	ignorepm: 'ignorepms',
	ignorepms: function(target, room, user) {
		if (user.ignorePMs) return this.sendReply("You are already blocking Private Messages!");
		if (user.can('lock') && !user.can('hotpatch')) return this.sendReply("You are not allowed to block Private Messages.");
		user.ignorePMs = true;
		return this.sendReply("You are now blocking Private Messages.");
	},

	unblockpm: 'unignorepms',
	unblockpms: 'unignorepms',
	unignorepm: 'unignorepms',
	unignorepms: function(target, room, user) {
		if (!user.ignorePMs) return this.sendReply("You are not blocking Private Messages!");
		user.ignorePMs = false;
		return this.sendReply("You are no longer blocking Private Messages.");
	},

	makechatroom: function(target, room, user) {
		if (!this.can('makeroom')) return;
		var id = toId(target);
		if (!id) return this.parse('/help makechatroom');
		if (Rooms.rooms[id]) return this.sendReply("The room '" + target + "' already exists.");
		if (Rooms.global.addChatRoom(target)) {
			return this.sendReply("The room '" + target + "' was created.");
		}
		return this.sendReply("An error occurred while trying to create the room '" + target + "'.");
	},

	deregisterchatroom: function(target, room, user) {
		if (!this.can('makeroom')) return;
		var id = toId(target);
		if (!id) return this.parse('/help deregisterchatroom');
		var targetRoom = Rooms.get(id);
		if (!targetRoom) return this.sendReply("The room '" + target + "' doesn't exist.");
		target = targetRoom.title || targetRoom.id;
		if (Rooms.global.deregisterChatRoom(id)) {
			this.sendReply("The room '" + target + "' was deregistered.");
			this.sendReply("It will be deleted as of the next server restart.");
			return;
		}
		return this.sendReply("The room '" + target + "' isn't registered.");
	},

	privateroom: function(target, room, user) {
		if (!this.can('privateroom', room)) return;
		if (target === 'off') {
			delete room.isPrivate;
			this.addModCommand(user.name + " made this room public.");
			if (room.chatRoomData) {
				delete room.chatRoomData.isPrivate;
				Rooms.global.writeChatRoomData();
			}
		} else {
			room.isPrivate = true;
			this.addModCommand(user.name + " made this room private.");
			if (room.chatRoomData) {
				room.chatRoomData.isPrivate = true;
				Rooms.global.writeChatRoomData();
			}
		}
	},

	officialchatroom: 'officialroom',
	officialroom: function(target, room, user) {
		if (!this.can('makeroom')) return;
		if (!room.chatRoomData) {
			return this.sendReply("/officialroom - This room can't be made official");
		}
		if (target === 'off') {
			delete room.isOfficial;
			this.addModCommand(user.name + " made this chat room unofficial.");
			delete room.chatRoomData.isOfficial;
			Rooms.global.writeChatRoomData();
		} else {
			room.isOfficial = true;
			this.addModCommand(user.name + " made this chat room official.");
			room.chatRoomData.isOfficial = true;
			Rooms.global.writeChatRoomData();
		}
	},

	roomdesc: function(target, room, user) {
		if (!target) {
			if (!this.canBroadcast()) return;
			var re = /(https?:\/\/(([-\w\.]+)+(:\d+)?(\/([\w/_\.]*(\?\S+)?)?)?))/g;
			if (!room.desc) return this.sendReply("This room does not have a description set.");
			this.sendReplyBox("The room description is: " + room.desc.replace(re, '<a href="$1">$1</a>'));
			return;
		}
		if (!this.can('roomdesc', room)) return false;
		if (target.length > 80) return this.sendReply("Error: Room description is too long (must be at most 80 characters).");

		room.desc = target;
		this.sendReply("(The room description is now: " + target + ")");

		if (room.chatRoomData) {
			room.chatRoomData.desc = room.desc;
			Rooms.global.writeChatRoomData();
		}
	},

	roomdemote: 'roompromote',
	roompromote: function(target, room, user, connection, cmd) {
		if (!target) return this.parse('/help roompromote');

		target = this.splitTarget(target, true);
		var targetUser = this.targetUser;
		var userid = toUserid(this.targetUsername);
		var name = targetUser ? targetUser.name : this.targetUsername;

		if (!userid) return this.parse('/help roompromote');
		if (!targetUser && (!room.auth || !room.auth[userid])) {
			return this.sendReply("User '" + name + "' is offline and unauthed, and so can't be promoted.");
		}

		var currentGroup = room.auth && room.auth[userid];
		if (!config.groups[room.type + 'Room'][currentGroup]) {
			currentGroup = config.groups.default[room.type + 'Room'];
		}

		var nextGroup = config.groups.default[room.type + 'Room'];
		if (target !== 'deauth') {
			var isDemote = cmd === 'roomdemote';
			var nextGroupRank = config.groups.bySymbol[currentGroup][room.type + 'RoomRank'] + (isDemote ? -1 : 1);
			nextGroup = target || config.groups[room.type + 'RoomByRank'][nextGroupRank] || (isDemote ? config.groups.default[room.type + 'Room'] : config.groups[room.type + 'RoomByRank'].slice(-1)[0]);
		}
		if (!config.groups.bySymbol[nextGroup]) {
			return this.sendReply("Group '" + nextGroup + "' does not exist.");
		}
		if (!config.groups[room.type + 'Room'][nextGroup]) {
			return this.sendReply("Group '" + nextGroup + "' does not exist as a room rank.");
		}

		if (!room.auth && nextGroup !== config.groups[room.type + 'RoomByRank'].slice(-1)[0]) {
			this.sendReply("/roompromote - This room isn't designed for per-room moderation");
			return this.sendReply("Before setting room auth, you need to set it up with /room" + config.groups.bySymbol[config.groups[room.type + 'RoomByRank'].slice(-1)[0]].id);
		}

		var groupName = config.groups.bySymbol[nextGroup].name || "regular user";
		if (currentGroup === nextGroup) {
			return this.sendReply("User '" + name + "' is already a " + groupName + " in this room.");
		}
		if (!user.can('makeroom')) {
			if (!user.can('roompromote', currentGroup, room)) {
				return this.sendReply("/" + cmd + " - Access denied for removing " + (config.groups.bySymbol[currentGroup].name || "regular user") + ".");
			}
			if (!user.can('roompromote', nextGroup, room)) {
				return this.sendReply("/" + cmd + " - Access denied for giving " + groupName + ".");
			}
		}

		if (!room.auth) room.auth = room.chatRoomData.auth = {};
		if (nextGroup === config.groups.default[room.type + 'Room']) {
			delete room.auth[userid];
		} else {
			room.auth[userid] = nextGroup;
		}

		if (config.groups.bySymbol[nextGroup][room.type + 'RoomRank'] < config.groups.bySymbol[currentGroup][room.type + 'RoomRank']) {
			this.privateModCommand("(" + name + " was demoted to Room " + groupName + " by " + user.name + ".)");
			if (targetUser) targetUser.popup("You were demoted to Room " + groupName + " by " + user.name + ".");
		} else {
			this.addModCommand(name + " was promoted to Room " + groupName + " by " + user.name + ".");
		}

		if (targetUser) targetUser.updateIdentity();
		if (room.chatRoomData) Rooms.global.writeChatRoomData();
	},

	autojoin: function(target, room, user, connection) {
		Rooms.global.autojoinRooms(user, connection);
	},

	join: function(target, room, user, connection) {
		if (!target) return false;
		var targetRoom = Rooms.get(target) || Rooms.get(toId(target));
		if (!targetRoom) {
			return connection.sendTo(target, "|noinit|nonexistent|The room '" + target + "' does not exist.");
		}
		if (targetRoom.isPrivate && !user.named) {
			return connection.sendTo(target, "|noinit|namerequired|You must have a name in order to join the room '" + target + "'.");
		}
		if (!user.joinRoom(targetRoom || room, connection)) {
			return connection.sendTo(target, "|noinit|joinfailed|The room '" + target + "' could not be joined.");
		}
	},

	rb: 'roomban',
	roomban: function(target, room, user, connection) {
		if (!target) return this.parse('/help roomban');

		target = this.splitTarget(target, true);
		var targetUser = this.targetUser;
		var name = this.targetUsername;
		var userid = toId(name);

		if (!userid || !targetUser) return this.sendReply("User '" + name + "' does not exist.");
		if (!this.can('ban', targetUser, room)) return false;
		if (!room.bannedUsers || !room.bannedIps) {
			return this.sendReply("Room bans are not meant to be used in room " + room.id + ".");
		}
		room.bannedUsers[userid] = true;
		for (var ip in targetUser.ips) {
			room.bannedIps[ip] = true;
		}
		targetUser.popup(user.name + " has banned you from the room " + room.id + ". To appeal the ban, PM the moderator that banned you or a room owner." + (target ? " (" + target + ")" : ""));
		this.addModCommand(targetUser.name + " was banned from room " + room.id + " by " + user.name + "." + (target ? " (" + target + ")" : ""));
		var alts = targetUser.getAlts();
		if (alts.length) {
			this.addModCommand(targetUser.name + "'s alts were also banned from room " + room.id + ": " + alts.join(", "));
			for (var i = 0; i < alts.length; ++i) {
				var altId = toId(alts[i]);
				this.add('|unlink|' + altId);
				room.bannedUsers[altId] = true;
			}
		}
		this.add('|unlink|' + targetUser.userid);
		targetUser.leaveRoom(room.id);
	},

	roomunban: function(target, room, user, connection) {
		if (!target) return this.parse('/help roomunban');

		target = this.splitTarget(target, true);
		var targetUser = this.targetUser;
		var name = this.targetUsername;
		var userid = toId(name);

		if (!userid || !targetUser) return this.sendReply("User '" + name + "' does not exist.");
		if (!this.can('ban', targetUser, room)) return false;
		if (!room.bannedUsers || !room.bannedIps) {
			return this.sendReply("Room bans are not meant to be used in room " + room.id + ".");
		}
		if (room.bannedUsers[userid]) delete room.bannedUsers[userid];
		for (var ip in targetUser.ips) {
			if (room.bannedIps[ip]) delete room.bannedIps[ip];
		}
		targetUser.popup(user.name + " has unbanned you from the room " + room.id + ".");
		this.addModCommand(targetUser.name + " was unbanned from room " + room.id + " by " + user.name + ".");
		var alts = targetUser.getAlts();
		if (alts.length) {
			this.addModCommand(targetUser.name + "'s alts were also unbanned from room " + room.id + ": " + alts.join(", "));
			for (var i = 0; i < alts.length; ++i) {
				var altId = toId(alts[i]);
				if (room.bannedUsers[altId]) delete room.bannedUsers[altId];
			}
		}
	},

	roomauth: function(target, room, user, connection) {
		if (!room.auth) return this.sendReply("/roomauth - This room isn't designed for per-room moderation and therefore has no auth list.");
		var buffer = [];
		for (var u in room.auth) {
			buffer.push(room.auth[u] + u);
		}
		if (buffer.length > 0) {
			buffer = buffer.join(", ");
		} else {
			buffer = "This room has no auth.";
		}
		connection.popup(buffer);
	},

	leave: 'part',
	part: function(target, room, user, connection) {
		if (room.id === 'global') return false;
		var targetRoom = Rooms.get(target);
		if (target && !targetRoom) {
			return this.sendReply("The room '" + target + "' does not exist.");
		}
		user.leaveRoom(targetRoom || room, connection);
	},

	/*********************************************************
	 * Moderating: Punishments
	 *********************************************************/

	kick: 'warn',
	k: 'warn',
	warn: function(target, room, user) {
		if (!target) return this.parse('/help warn');

		target = this.splitTarget(target);
		var targetUser = this.targetUser;
		if (!targetUser || !targetUser.connected) {
			return this.sendReply("User " + this.targetUsername + " not found.");
		}
		if (room.isPrivate && room.auth) {
			return this.sendReply("You can't warn here: This is a privately-owned room not subject to global rules.");
		}
		if (target.length > MAX_REASON_LENGTH) {
			return this.sendReply("The reason is too long. It cannot exceed " + MAX_REASON_LENGTH + " characters.");
		}
		if (!this.can('warn', targetUser, room)) return false;

		this.addModCommand(targetUser.name + " was warned by " + user.name + "." + (target ? " (" + target + ")" : ""));
		targetUser.send('|c|~|/warn ' + target);
		this.add('|unlink|' + targetUser.userid);
	},

	redirect: 'redir',
	redir: function (target, room, user, connection) {
		if (!target) return this.parse('/help redirect');
		target = this.splitTarget(target);
		var targetUser = this.targetUser;
		var targetRoom = Rooms.get(target) || Rooms.get(toId(target));
		if (!targetRoom) {
			return this.sendReply("The room '" + target + "' does not exist.");
		}
		if (!this.can('redirect', targetUser, room) || !this.can('redirect', targetUser, targetRoom)) return false;
		if (!targetUser || !targetUser.connected) {
			return this.sendReply("User " + this.targetUsername + " not found.");
		}
		if (Rooms.rooms[targetRoom.id].users[targetUser.userid]) {
			return this.sendReply("User " + targetUser.name + " is already in the room " + target + "!");
		}
		if (!Rooms.rooms[room.id].users[targetUser.userid]) {
			return this.sendReply("User " + this.targetUsername + " is not in the room " + room.id + ".");
		}
		if (targetUser.joinRoom(target) === false) return this.sendReply("User " + targetUser.name + " could not be joined to room " + target + ". They could be banned from the room.");
		var roomName = (targetRoom.isPrivate)? "a private room" : "room " + targetRoom.title;
		this.addModCommand(targetUser.name + " was redirected to " + roomName + " by " + user.name + ".");
		targetUser.leaveRoom(room);
	},

	m: 'mute',
	mute: function(target, room, user) {
		if (!target) return this.parse('/help mute');

		target = this.splitTarget(target);
		var targetUser = this.targetUser;
		if (!targetUser) {
			return this.sendReply("User " + this.targetUsername + " not found.");
		}
		if (target.length > MAX_REASON_LENGTH) {
			return this.sendReply("The reason is too long. It cannot exceed " + MAX_REASON_LENGTH + " characters.");
		}
		if (!this.can('mute', targetUser, room)) return false;
		if (targetUser.mutedRooms[room.id] || targetUser.locked || !targetUser.connected) {
			var problem = " but was already " + (!targetUser.connected ? "offline" : targetUser.locked ? "locked" : "muted");
			if (!target) {
				return this.privateModCommand("(" + targetUser.name + " would be muted by " + user.name + problem + ".)");
			}
			return this.addModCommand(targetUser.name + " would be muted by " + user.name + problem + "." + (target ? " (" + target + ")" : ""));
		}

		targetUser.popup(user.name + " has muted you for 7 minutes. " + target);
		this.addModCommand(targetUser.name + " was muted by " + user.name + " for 7 minutes." + (target ? " (" + target + ")" : ""));
		var alts = targetUser.getAlts();
		if (alts.length) this.addModCommand(targetUser.name + "'s alts were also muted: " + alts.join(", "));
		this.add('|unlink|' + targetUser.userid);

		targetUser.mute(room.id, 7*60*1000);
	},

	hm: 'hourmute',
	hourmute: function(target, room, user) {
		if (!target) return this.parse('/help hourmute');

		target = this.splitTarget(target);
		var targetUser = this.targetUser;
		if (!targetUser) {
			return this.sendReply("User " + this.targetUsername + " not found.");
		}
		if (target.length > MAX_REASON_LENGTH) {
			return this.sendReply("The reason is too long. It cannot exceed " + MAX_REASON_LENGTH + " characters.");
		}
		if (!this.can('mute', targetUser, room)) return false;

		if (((targetUser.mutedRooms[room.id] && (targetUser.muteDuration[room.id]||0) >= 50*60*1000) || targetUser.locked) && !target) {
			var problem = " but was already " + (!targetUser.connected ? "offline" : targetUser.locked ? "locked" : "muted");
			return this.privateModCommand("(" + targetUser.name + " would be muted by " + user.name + problem + ".)");
		}

		targetUser.popup(user.name + " has muted you for 60 minutes. " + target);
		this.addModCommand(targetUser.name + " was muted by " + user.name + " for 60 minutes." + (target ? " (" + target + ")" : ""));
		var alts = targetUser.getAlts();
		if (alts.length) this.addModCommand(targetUser.name + "'s alts were also muted: " + alts.join(", "));
		this.add('|unlink|' + targetUser.userid);

		targetUser.mute(room.id, 60*60*1000, true);
	},

	um: 'unmute',
	unmute: function(target, room, user) {
		if (!target) return this.parse('/help unmute');
		var targetUser = Users.get(target);
		if (!targetUser) {
			return this.sendReply("User " + target + " not found.");
		}
		if (!this.can('mute', targetUser, room)) return false;

		if (!targetUser.mutedRooms[room.id]) {
			return this.sendReply(targetUser.name + " isn't muted.");
		}

		this.addModCommand(targetUser.name + " was unmuted by " + user.name + ".");

		targetUser.unmute(room.id);
	},

	l: 'lock',
	ipmute: 'lock',
	lock: function(target, room, user) {
		if (!target) return this.parse('/help lock');

		target = this.splitTarget(target);
		var targetUser = this.targetUser;
		if (!targetUser) {
			return this.sendReply("User " + this.targetUser + " not found.");
		}
		if (target.length > MAX_REASON_LENGTH) {
			return this.sendReply("The reason is too long. It cannot exceed " + MAX_REASON_LENGTH + " characters.");
		}
		if (!this.can('lock', targetUser)) return false;

		if ((targetUser.locked || Users.checkBanned(targetUser.latestIp)) && !target) {
			var problem = " but was already " + (targetUser.locked ? "locked" : "banned");
			return this.privateModCommand("(" + targetUser.name + " would be locked by " + user.name + problem + ".)");
		}

		targetUser.popup(user.name + " has locked you from talking in chats, battles, and PMing regular users.\n\n" + target + "\n\nIf you feel that your lock was unjustified, you can still PM staff members (" + Users.getGroupsThatCan('lock', user).join(", ") + ") to discuss it.");

		this.addModCommand(targetUser.name + " was locked from talking by " + user.name + "." + (target ? " (" + target + ")" : ""));
		var alts = targetUser.getAlts();
		if (alts.length) this.addModCommand(targetUser.name + "'s alts were also locked: " + alts.join(", "));
		this.add('|unlink|' + targetUser.userid);

		targetUser.lock();
	},

	unlock: function(target, room, user) {
		if (!target) return this.parse('/help unlock');
		if (!this.can('lock')) return false;

		var unlocked = Users.unlock(target);

		if (unlocked) {
			var names = Object.keys(unlocked);
			this.addModCommand(names.join(", ") + " " +
				((names.length > 1) ? "were" : "was") +
				" unlocked by " + user.name + ".");
		} else {
			this.sendReply("User " + target + " is not locked.");
		}
	},

	b: 'ban',
	ban: function(target, room, user) {
		if (!target) return this.parse('/help ban');

		target = this.splitTarget(target);
		var targetUser = this.targetUser;
		if (!targetUser) {
			return this.sendReply("User " + this.targetUsername + " not found.");
		}
		if (target.length > MAX_REASON_LENGTH) {
			return this.sendReply("The reason is too long. It cannot exceed " + MAX_REASON_LENGTH + " characters.");
		}
		if (!this.can('ban', targetUser)) return false;

		if (Users.checkBanned(targetUser.latestIp) && !target && !targetUser.connected) {
			var problem = " but was already banned";
			return this.privateModCommand("(" + targetUser.name + " would be banned by " + user.name + problem + ".)");
		}

		targetUser.popup(user.name + " has banned you." + (config.appealUri ? (" If you feel that your banning was unjustified you can appeal the ban:\n" + config.appealUri) : "") + "\n\n" + target);

		this.addModCommand(targetUser.name + " was banned by " + user.name + "." + (target ? " (" + target + ")" : ""), " (" + targetUser.latestIp + ")");
		var alts = targetUser.getAlts();
		if (alts.length) {
			this.addModCommand(targetUser.name + "'s alts were also banned: " + alts.join(", "));
			for (var i = 0; i < alts.length; ++i) {
				this.add('|unlink|' + toId(alts[i]));
			}
		}

		this.add('|unlink|' + targetUser.userid);
		targetUser.ban();
	},

	unban: function(target, room, user) {
		if (!target) return this.parse('/help unban');
		if (!this.can('ban')) return false;

		var name = Users.unban(target);

		if (name) {
			this.addModCommand(name + " was unbanned by " + user.name + ".");
		} else {
			this.sendReply("User " + target + " is not banned.");
		}
	},

	unbanall: function(target, room, user) {
		if (!this.can('ban')) return false;
		// we have to do this the hard way since it's no longer a global
		for (var i in Users.bannedIps) {
			delete Users.bannedIps[i];
		}
		for (var i in Users.lockedIps) {
			delete Users.lockedIps[i];
		}
		this.addModCommand("All bans and locks have been lifted by " + user.name + ".");
	},

	banip: function(target, room, user) {
		target = target.trim();
		if (!target) {
			return this.parse('/help banip');
		}
		if (!this.can('rangeban')) return false;

		Users.bannedIps[target] = '#ipban';
		this.addModCommand(user.name + " temporarily banned the " + (target.charAt(target.length-1)==="*"?"IP range":"IP") + ": " + target);
	},

	unbanip: function(target, room, user) {
		target = target.trim();
		if (!target) {
			return this.parse('/help unbanip');
		}
		if (!this.can('rangeban')) return false;
		if (!Users.bannedIps[target]) {
			return this.sendReply(target + " is not a banned IP or IP range.");
		}
		delete Users.bannedIps[target];
		this.addModCommand(user.name + " unbanned the " + (target.charAt(target.length-1)==="*"?"IP range":"IP") + ": " + target);
	},

	/*********************************************************
	 * Moderating: Other
	 *********************************************************/

	modnote: function(target, room, user, connection, cmd) {
		if (!target) return this.parse('/help note');
		if (target.length > MAX_REASON_LENGTH) {
			return this.sendReply("The note is too long. It cannot exceed " + MAX_REASON_LENGTH + " characters.");
		}
		if (!this.can('staff', room)) return false;
		return this.privateModCommand("(" + user.name + " notes: " + target + ")");
	},

	demote: 'promote',
	promote: function(target, room, user, connection, cmd) {
		if (!target) return this.parse('/help promote');

		target = this.splitTarget(target, true);
		var targetUser = this.targetUser;
		var userid = toUserid(this.targetUsername);
		var name = targetUser ? targetUser.name : this.targetUsername;

		if (!userid) return this.parse('/help promote');

		var currentGroup = (targetUser && targetUser.group) || Users.usergroups[userid];
		if (!config.groups.global[currentGroup]) {
			currentGroup = config.groups.default.global;
		}

		var nextGroup = config.groups.default.global;
		if (target !== 'deauth') {
			var isDemote = cmd === 'demote';
			var nextGroupRank = config.groups.bySymbol[currentGroup].globalRank + (isDemote ? -1 : 1);
			nextGroup = target || config.groups.globalByRank[nextGroupRank] || (isDemote ? config.groups.default.global : config.groups.globalByRank.slice(-1)[0]);
		}
		if (!config.groups.bySymbol[nextGroup]) {
			return this.sendReply("Group '" + nextGroup + "' does not exist.");
		}
		if (!config.groups.global[nextGroup]) {
			return this.sendReply("Group '" + nextGroup + "' does not exist as a global rank.");
		}

		var groupName = config.groups.bySymbol[nextGroup].name || "regular user";
		if (currentGroup === nextGroup) {
			return this.sendReply("User '" + name + "' is already a " + groupName);
		}
		if (!user.can('promote', currentGroup, room)) {
			return this.sendReply("/" + cmd + " - Access denied for removing " + (config.groups.bySymbol[currentGroup].name || "regular user") + ".");
		}
		if (!user.can('promote', nextGroup, room)) {
			return this.sendReply("/" + cmd + " - Access denied for giving " + groupName + ".");
		}

		if (!Users.setOfflineGroup(name, nextGroup)) {
			return this.sendReply("/promote - WARNING: This user is offline and could be unregistered. Use /forcepromote if you're sure you want to risk it.");
		}

		if (config.groups.bySymbol[nextGroup].globalRank < config.groups.bySymbol[currentGroup].globalRank) {
			this.privateModCommand("(" + name + " was demoted to " + groupName + " by " + user.name + ".)");
			if (targetUser) targetUser.popup("You were demoted to " + groupName + " by " + user.name + ".");
		} else {
			this.addModCommand(name + " was promoted to " + groupName + " by " + user.name + ".");
		}

		if (targetUser) targetUser.updateIdentity();
	},

	forcepromote: function(target, room, user) {
		// warning: never document this command in /help
		if (!this.can('forcepromote')) return false;
		target = this.splitTarget(target, true);
		var name = this.targetUsername;

		var nextGroupRank = config.groups.bySymbol[config.groups.default.global].globalRank + 1;
		var nextGroup = target || config.groups.globalByRank[nextGroupRank] || config.groups.globalByRank.slice(-1)[0];

		if (!Users.setOfflineGroup(name, nextGroup, true)) {
			return this.sendReply("/forcepromote - Don't forcepromote unless you have to.");
		}

		this.addModCommand(name + " was promoted to " + (config.groups.bySymbol[nextGroup].name || "regular user") + " by " + user.name + ".");
	},

	deauth: function(target, room, user) {
		return this.parse('/demote ' + target + ', deauth');
	},

	modchat: function(target, room, user) {
		if (!target) return this.sendReply("Moderated chat is currently set to: " + room.modchat);
		if (!this.can('modchat', room)) return false;

		var roomType = room.auth ? room.type + 'Room' : 'global';
		if (room.modchat && config.groups[roomType][room.modchat] && config.groups.bySymbol[room.modchat][roomType + 'Rank'] > 1 && !user.can('modchatall', room)) {
			return this.sendReply("/modchat - Access denied for removing a setting higher than " + config.groups[roomType + 'ByRank'][1] + ".");
		}

		target = target.toLowerCase();
		switch (target) {
		case 'off':
		case 'false':
		case 'no':
			room.modchat = false;
			break;
		case 'ac':
		case 'autoconfirmed':
			room.modchat = 'autoconfirmed';
			break;
		default:
			if (config.groups.byId[target]) target = config.groups.byId[target];
			if (!config.groups[roomType][target]) return this.parse('/help modchat');
			if (config.groups.bySymbol[target][roomType + 'Rank'] > 1 && !user.can('modchatall', room)) {
				return this.sendReply("/modchat - Access denied for setting higher than " + config.groups[roomType + 'ByRank'][1] + ".");
			}
			room.modchat = target;
			break;
		}
		if (!room.modchat) {
			this.add("|raw|<div class=\"broadcast-blue\"><b>Moderated chat was disabled!</b><br />Anyone may talk now.</div>");
		} else {
			var modchat = sanitize(room.modchat);
			this.add("|raw|<div class=\"broadcast-red\"><b>Moderated chat was set to " + modchat + "!</b><br />Only users of rank " + modchat + " and higher can talk.</div>");
		}
		this.logModCommand(user.name + " set modchat to " + room.modchat);
	},

	declare: function(target, room, user) {
		if (!target) return this.parse('/help declare');
		if (!this.can('declare', room)) return false;

		if (!this.canTalk()) return;

		this.add('|raw|<div class="broadcast-blue"><b>' + target + '</b></div>');
		this.logModCommand(user.name + " declared " + target);
	},

	gdeclare: 'globaldeclare',
	globaldeclare: function(target, room, user) {
		if (!target) return this.parse('/help globaldeclare');
		if (!this.can('gdeclare')) return false;

		for (var id in Rooms.rooms) {
			if (id !== 'global') Rooms.rooms[id].addRaw('<div class="broadcast-blue"><b>' + target + '</b></div>');
		}
		this.logModCommand(user.name + " globally declared " + target);
	},

	cdeclare: 'chatdeclare',
	chatdeclare: function(target, room, user) {
		if (!target) return this.parse('/help chatdeclare');
		if (!this.can('gdeclare')) return false;

		for (var id in Rooms.rooms) {
			if (id !== 'global') if (Rooms.rooms[id].type !== 'battle') Rooms.rooms[id].addRaw('<div class="broadcast-blue"><b>' + target + '</b></div>');
		}
		this.logModCommand(user.name + " globally declared (chat level) " + target);
	},

	wall: 'announce',
	announce: function(target, room, user) {
		if (!target) return this.parse('/help announce');

		if (!this.can('announce', room)) return false;

		target = this.canTalk(target);
		if (!target) return;

		return '/announce ' + target;
	},

	fr: 'forcerename',
	forcerename: function(target, room, user) {
		if (!target) return this.parse('/help forcerename');
		target = this.splitTarget(target);
		var targetUser = this.targetUser;
		if (!targetUser) {
			return this.sendReply("User " + this.targetUsername + " not found.");
		}
		if (!this.can('forcerename', targetUser)) return false;

		if (targetUser.userid === toUserid(this.targetUser)) {
			var entry = targetUser.name + " was forced to choose a new name by " + user.name + (target ? ": " + target: "");
			this.privateModCommand("(" + entry + ")");
			Rooms.global.cancelSearch(targetUser);
			targetUser.resetName();
			targetUser.send("|nametaken||" + user.name + " has forced you to change your name. " + target);
		} else {
			this.sendReply("User " + targetUser.name + " is no longer using that name.");
		}
	},

	modlog: function(target, room, user, connection) {
		var lines = 0;
		// Specific case for modlog command. Room can be indicated with a comma, lines go after the comma.
		// Otherwise, the text is defaulted to text search in current room's modlog.
		var roomId = room.id;
		var roomLogs = {};

		if (target.indexOf(',') > -1) {
			var targets = target.split(',');
			target = targets[1].trim();
			roomId = toId(targets[0]) || room.id;
		}

		// Let's check the number of lines to retrieve or if it's a word instead
		if (!target.match('[^0-9]')) {
			lines = parseInt(target || 15, 10);
			if (lines > 100) lines = 100;
		}
		var wordSearch = (!lines || lines < 0);

		// Control if we really, really want to check all modlogs for a word.
		var roomNames = '';
		var filename = '';
		var command = '';
		if (roomId === 'all' && wordSearch) {
			if (!this.can('modlog')) return;
			roomNames = 'all rooms';
			// Get a list of all the rooms
			var fileList = fs.readdirSync('logs/modlog');
			for (var i=0; i<fileList.length; ++i) {
				filename += 'logs/modlog/' + fileList[i] + ' ';
			}
		} else {
			if (!this.can('modlog', Rooms.get(roomId))) return;
			roomNames = 'the room ' + roomId;
			filename = 'logs/modlog/modlog_' + roomId + '.txt';
		}

		// Seek for all input rooms for the lines or text
		command = 'tail -' + lines + ' ' + filename;
		var grepLimit = 100;
		if (wordSearch) { // searching for a word instead
			if (target.match(/^["']. + ["']$/)) target = target.substring(1,target.length-1);
			command = "awk '{print NR,$0}' " + filename + " | sort -nr | cut -d' ' -f2- | grep -m" + grepLimit + " -i '" + target.replace(/\\/g,'\\\\\\\\').replace(/["'`]/g,'\'\\$&\'').replace(/[\{\}\[\]\(\)\$\^\.\?\ + \-\*]/g,'[$&]') + "'";
		}

		// Execute the file search to see modlog
		require('child_process').exec(command, function(error, stdout, stderr) {
			if (error && stderr) {
				connection.popup("/modlog empty on " + roomNames + " or erred - modlog does not support Windows");
				console.log("/modlog error: " + error);
				return false;
			}
			if (lines) {
				if (!stdout) {
					connection.popup("The modlog is empty. (Weird.)");
				} else {
					connection.popup("Displaying the last " + lines + " lines of the Moderator Log of " + roomNames + ":\n\n" + stdout);
				}
			} else {
				if (!stdout) {
					connection.popup("No moderator actions containing '" + target + "' were found on " + roomNames + ".");
				} else {
					connection.popup("Displaying the last " + grepLimit + " logged actions containing '" + target + "' on " + roomNames + ":\n\n" + stdout);
				}
			}
		});
	},

	bw: 'banword',
	banword: function(target, room, user) {
		if (!this.can('banword')) return false;
		target = toId(target);
		if (!target) {
			return this.sendReply("Specify a word or phrase to ban.");
		}
		Users.addBannedWord(target);
		this.sendReply("Added '" + target + "' to the list of banned words.");
	},

	ubw: 'unbanword',
	unbanword: function(target, room, user) {
		if (!this.can('banword')) return false;
		target = toId(target);
		if (!target) {
			return this.sendReply("Specify a word or phrase to unban.");
		}
		Users.removeBannedWord(target);
		this.sendReply("Removed '" + target + "' from the list of banned words.");
	},

	/*********************************************************
	 * Server management commands
	 *********************************************************/

	hotpatch: function(target, room, user) {
		if (!target) return this.parse('/help hotpatch');
		if (!this.can('hotpatch')) return false;

		this.logEntry(user.name + " used /hotpatch " + target);

		if (target === 'chat' || target === 'commands') {

			try {
				CommandParser.uncacheTree('./command-parser.js');
				CommandParser = require('./command-parser.js');
<<<<<<< HEAD
				return this.sendReply("Chat commands have been hot-patched.");
=======

				var runningTournaments = Tournaments.tournaments;
				CommandParser.uncacheTree('./tournaments/frontend.js');
				Tournaments = require('./tournaments/frontend.js');
				Tournaments.tournaments = runningTournaments;

				return this.sendReply('Chat commands have been hot-patched.');
>>>>>>> 07afacbb
			} catch (e) {
				return this.sendReply("Something failed while trying to hotpatch chat: \n" + e.stack);
			}

		} else if (target === 'tournaments') {

			try {
				var runningTournaments = Tournaments.tournaments;
				CommandParser.uncacheTree('./tournaments/frontend.js');
				Tournaments = require('./tournaments/frontend.js');
				Tournaments.tournaments = runningTournaments;
				return this.sendReply("Tournaments have been hot-patched.");
			} catch (e) {
				return this.sendReply('Something failed while trying to hotpatch tournaments: \n' + e.stack);
			}

		} else if (target === 'battles') {

			Simulator.SimulatorProcess.respawn();
			return this.sendReply("Battles have been hotpatched. Any battles started after now will use the new code; however, in-progress battles will continue to use the old code.");

		} else if (target === 'formats') {
			try {
				// uncache the tools.js dependency tree
				CommandParser.uncacheTree('./tools.js');
				// reload tools.js
				Tools = require('./tools.js'); // note: this will lock up the server for a few seconds
				// rebuild the formats list
				Rooms.global.formatListText = Rooms.global.getFormatListText();
				// respawn validator processes
				TeamValidator.ValidatorProcess.respawn();
				// respawn simulator processes
				Simulator.SimulatorProcess.respawn();
				// broadcast the new formats list to clients
				Rooms.global.send(Rooms.global.formatListText);

				return this.sendReply("Formats have been hotpatched.");
			} catch (e) {
				return this.sendReply("Something failed while trying to hotpatch formats: \n" + e.stack);
			}

		} else if (target === 'learnsets') {
			try {
				// uncache the tools.js dependency tree
				CommandParser.uncacheTree('./tools.js');
				// reload tools.js
				Tools = require('./tools.js'); // note: this will lock up the server for a few seconds

				return this.sendReply("Learnsets have been hotpatched.");
			} catch (e) {
				return this.sendReply("Something failed while trying to hotpatch learnsets: \n" + e.stack);
			}

		}
		this.sendReply("Your hot-patch command was unrecognized.");
	},

	savelearnsets: function(target, room, user) {
		if (!this.can('hotpatch')) return false;
		fs.writeFile('data/learnsets.js', 'exports.BattleLearnsets = ' + JSON.stringify(BattleLearnsets) + ";\n");
		this.sendReply("learnsets.js saved.");
	},

	disableladder: function(target, room, user) {
		if (!this.can('disableladder')) return false;
		if (LoginServer.disabled) {
			return this.sendReply("/disableladder - Ladder is already disabled.");
		}
		LoginServer.disabled = true;
		this.logModCommand("The ladder was disabled by " + user.name + ".");
		this.add("|raw|<div class=\"broadcast-red\"><b>Due to high server load, the ladder has been temporarily disabled</b><br />Rated games will no longer update the ladder. It will be back momentarily.</div>");
	},

	enableladder: function(target, room, user) {
		if (!this.can('disableladder')) return false;
		if (!LoginServer.disabled) {
			return this.sendReply("/enable - Ladder is already enabled.");
		}
		LoginServer.disabled = false;
		this.logModCommand("The ladder was enabled by " + user.name + ".");
		this.add("|raw|<div class=\"broadcast-green\"><b>The ladder is now back.</b><br />Rated games will update the ladder now.</div>");
	},

	lockdown: function(target, room, user) {
		if (!this.can('lockdown')) return false;

		Rooms.global.lockdown = true;
		for (var id in Rooms.rooms) {
			if (id !== 'global') Rooms.rooms[id].addRaw("<div class=\"broadcast-red\"><b>The server is restarting soon.</b><br />Please finish your battles quickly. No new battles can be started until the server resets in a few minutes.</div>");
			if (Rooms.rooms[id].requestKickInactive && !Rooms.rooms[id].battle.ended) Rooms.rooms[id].requestKickInactive(user, true);
		}

		this.logEntry(user.name + " used /lockdown");

	},

	endlockdown: function(target, room, user) {
		if (!this.can('lockdown')) return false;

		if (!Rooms.global.lockdown) {
			return this.sendReply("We're not under lockdown right now.");
		}
		Rooms.global.lockdown = false;
		for (var id in Rooms.rooms) {
			if (id !== 'global') Rooms.rooms[id].addRaw("<div class=\"broadcast-green\"><b>The server shutdown was canceled.</b></div>");
		}

		this.logEntry(user.name + " used /endlockdown");

	},

	emergency: function(target, room, user) {
		if (!this.can('lockdown')) return false;

		if (config.emergency) {
			return this.sendReply("We're already in emergency mode.");
		}
		config.emergency = true;
		for (var id in Rooms.rooms) {
			if (id !== 'global') Rooms.rooms[id].addRaw("<div class=\"broadcast-red\">The server has entered emergency mode. Some features might be disabled or limited.</div>");
		}

		this.logEntry(user.name + " used /emergency");
	},

	endemergency: function(target, room, user) {
		if (!this.can('lockdown')) return false;

		if (!config.emergency) {
			return this.sendReply("We're not in emergency mode.");
		}
		config.emergency = false;
		for (var id in Rooms.rooms) {
			if (id !== 'global') Rooms.rooms[id].addRaw("<div class=\"broadcast-green\"><b>The server is no longer in emergency mode.</b></div>");
		}

		this.logEntry(user.name + " used /endemergency");
	},

	kill: function(target, room, user) {
		if (!this.can('lockdown')) return false;

		if (!Rooms.global.lockdown) {
			return this.sendReply("For safety reasons, /kill can only be used during lockdown.");
		}

		if (CommandParser.updateServerLock) {
			return this.sendReply("Wait for /updateserver to finish before using /kill.");
		}

		for (var i in Sockets.workers) {
			Sockets.workers[i].kill();
		}

		if (!room.destroyLog) {
			process.exit();
			return;
		}
		room.destroyLog(function() {
			room.logEntry(user.name + " used /kill");
		}, function() {
			process.exit();
		});

		// Just in the case the above never terminates, kill the process
		// after 10 seconds.
		setTimeout(function() {
			process.exit();
		}, 10000);
	},

	loadbanlist: function(target, room, user, connection) {
		if (!this.can('hotpatch')) return false;

		connection.sendTo(room, "Loading ipbans.txt...");
		fs.readFile('config/ipbans.txt', function (err, data) {
			if (err) return;
			data = ('' + data).split('\n');
			var rangebans = [];
			for (var i=0; i<data.length; ++i) {
				var line = data[i].split('#')[0].trim();
				if (!line) continue;
				if (line.indexOf('/') >= 0) {
					rangebans.push(line);
				} else if (line && !Users.bannedIps[line]) {
					Users.bannedIps[line] = '#ipban';
				}
			}
			Users.checkRangeBanned = Cidr.checker(rangebans);
			connection.sendTo(room, "ibans.txt has been reloaded.");
		});
	},

	refreshpage: function(target, room, user) {
		if (!this.can('refreshpage')) return false;
		Rooms.global.send('|refresh|');
		this.logEntry(user.name + " used /refreshpage");
	},

	updateserver: function(target, room, user, connection) {
		if (!this.can('hotpatch')) return false;

		if (CommandParser.updateServerLock) {
			return this.sendReply("/updateserver - Another update is already in progress.");
		}

		CommandParser.updateServerLock = true;

		var logQueue = [];
		logQueue.push(user.name + " used /updateserver");

		connection.sendTo(room, "updating...");

		var exec = require('child_process').exec;
		exec('git diff-index --quiet HEAD --', function(error) {
			var cmd = 'git pull --rebase';
			if (error) {
				if (error.code === 1) {
					// The working directory or index have local changes.
					cmd = 'git stash && ' + cmd + ' && git stash pop';
				} else {
					// The most likely case here is that the user does not have
					// `git` on the PATH (which would be error.code === 127).
					connection.sendTo(room, "" + error);
					logQueue.push("" + error);
					logQueue.forEach(function(line) {
						room.logEntry(line);
					});
					CommandParser.updateServerLock = false;
					return;
				}
			}
			var entry = "Running `" + cmd + "`";
			connection.sendTo(room, entry);
			logQueue.push(entry);
			exec(cmd, function(error, stdout, stderr) {
				("" + stdout + stderr).split("\n").forEach(function(s) {
					connection.sendTo(room, s);
					logQueue.push(s);
				});
				logQueue.forEach(function(line) {
					room.logEntry(line);
				});
				CommandParser.updateServerLock = false;
			});
		});
	},

	crashfixed: function(target, room, user) {
		if (!Rooms.global.lockdown) {
			return this.sendReply('/crashfixed - There is no active crash.');
		}
		if (!this.can('hotpatch')) return false;

		Rooms.global.lockdown = false;
		if (Rooms.lobby) {
			Rooms.lobby.modchat = false;
			Rooms.lobby.addRaw("<div class=\"broadcast-green\"><b>We fixed the crash without restarting the server!</b><br />You may resume talking in the lobby and starting new battles.</div>");
		}
		this.logEntry(user.name + " used /crashfixed");
	},

	'memusage': 'memoryusage',
	memoryusage: function(target) {
		if (!this.can('hotpatch')) return false;
		target = toId(target) || 'all';
		if (target === 'all') {
			this.sendReply("Loading memory usage, this might take a while.");
		}
		if (target === 'all' || target === 'rooms' || target === 'room') {
			this.sendReply("Calculating Room size...");
			var roomSize = ResourceMonitor.sizeOfObject(Rooms);
			this.sendReply("Rooms are using " + roomSize + " bytes of memory.");
		}
		if (target === 'all' || target === 'config') {
			this.sendReply("Calculating config size...");
			var configSize = ResourceMonitor.sizeOfObject(config);
			this.sendReply("Config is using " + configSize + " bytes of memory.");
		}
		if (target === 'all' || target === 'resourcemonitor' || target === 'rm') {
			this.sendReply("Calculating Resource Monitor size...");
			var rmSize = ResourceMonitor.sizeOfObject(ResourceMonitor);
			this.sendReply("The Resource Monitor is using " + rmSize + " bytes of memory.");
		}
		if (target === 'all' || target === 'cmdp' || target === 'cp' || target === 'commandparser') {
			this.sendReply("Calculating Command Parser size...");
			var cpSize = ResourceMonitor.sizeOfObject(CommandParser);
			this.sendReply("Command Parser is using " + cpSize + " bytes of memory.");
		}
		if (target === 'all' || target === 'sim' || target === 'simulator') {
			this.sendReply("Calculating Simulator size...");
			var simSize = ResourceMonitor.sizeOfObject(Simulator);
			this.sendReply("Simulator is using " + simSize + " bytes of memory.");
		}
		if (target === 'all' || target === 'users') {
			this.sendReply("Calculating Users size...");
			var usersSize = ResourceMonitor.sizeOfObject(Users);
			this.sendReply("Users is using " + usersSize + " bytes of memory.");
		}
		if (target === 'all' || target === 'tools') {
			this.sendReply("Calculating Tools size...");
			var toolsSize = ResourceMonitor.sizeOfObject(Tools);
			this.sendReply("Tools are using " + toolsSize + " bytes of memory.");
		}
		if (target === 'all' || target === 'v8') {
			this.sendReply("Retrieving V8 memory usage...");
			var o = process.memoryUsage();
			this.sendReply(
				"Resident set size: " + o.rss + ", " + o.heapUsed + " heap used of " + o.heapTotal  + " total heap. "
				 + (o.heapTotal - o.heapUsed) + " heap left."
			);
			delete o;
		}
		if (target === 'all') {
			this.sendReply("Calculating Total size...");
			var total = (roomSize + configSize + rmSize + appSize + cpSize + simSize + toolsSize + usersSize) || 0;
			var units = ["bytes", "K", "M", "G"];
			var converted = total;
			var unit = 0;
			while (converted > 1024) {
				converted /= 1024;
				++unit;
			}
			converted = Math.round(converted);
			this.sendReply("Total memory used: " + converted + units[unit] + " (" + total + " bytes).");
		}
		return;
	},

	bash: function(target, room, user, connection) {
		if (!user.hasConsoleAccess(connection)) {
			return this.sendReply("/bash - Access denied.");
		}

		var exec = require('child_process').exec;
		exec(target, function(error, stdout, stderr) {
			connection.sendTo(room, ("" + stdout + stderr));
		});
	},

	eval: function(target, room, user, connection, cmd, message) {
		if (!user.hasConsoleAccess(connection)) {
			return this.sendReply("/eval - Access denied.");
		}
		if (!this.canBroadcast()) return;

		if (!this.broadcasting) this.sendReply('||>> ' + target);
		try {
			var battle = room.battle;
			var me = user;
			this.sendReply('||<< ' + eval(target));
		} catch (e) {
			this.sendReply('||<< error: ' + e.message);
			var stack = '||' + ('' + e.stack).replace(/\n/g,'\n||');
			connection.sendTo(room, stack);
		}
	},

	evalbattle: function(target, room, user, connection, cmd, message) {
		if (!user.hasConsoleAccess(connection)) {
			return this.sendReply("/evalbattle - Access denied.");
		}
		if (!this.canBroadcast()) return;
		if (!room.battle) {
			return this.sendReply("/evalbattle - This isn't a battle room.");
		}

		room.battle.send('eval', target.replace(/\n/g, '\f'));
	},

	/*********************************************************
	 * Battle commands
	 *********************************************************/

	concede: 'forfeit',
	surrender: 'forfeit',
	forfeit: function(target, room, user) {
		if (!room.battle) {
			return this.sendReply("There's nothing to forfeit here.");
		}
		if (!room.forfeit(user)) {
			return this.sendReply("You can't forfeit this battle.");
		}
	},

	savereplay: function(target, room, user, connection) {
		if (!room || !room.battle) return;
		var logidx = 2; // spectator log (no exact HP)
		if (room.battle.ended) {
			// If the battle is finished when /savereplay is used, include
			// exact HP in the replay log.
			logidx = 3;
		}
		var data = room.getLog(logidx).join("\n");
		var datahash = crypto.createHash('md5').update(data.replace(/[^(\x20-\x7F)] + /g,'')).digest('hex');

		LoginServer.request('prepreplay', {
			id: room.id.substr(7),
			loghash: datahash,
			p1: room.p1.name,
			p2: room.p2.name,
			format: room.format
		}, function(success) {
<<<<<<< HEAD
			connection.send('|queryresponse|savereplay|' + JSON.stringify({
=======
			if (success && success.errorip) {
				connection.popup("This server's request IP "+success.errorip+" is not a registered server.");
				return;
			}
			connection.send('|queryresponse|savereplay|'+JSON.stringify({
>>>>>>> 07afacbb
				log: data,
				id: room.id.substr(7)
			}));
		});
	},

	mv: 'move',
	attack: 'move',
	move: function(target, room, user) {
		if (!room.decision) return this.sendReply("You can only do this in battle rooms.");

		room.decision(user, 'choose', 'move ' + target);
	},

	sw: 'switch',
	switch: function(target, room, user) {
		if (!room.decision) return this.sendReply("You can only do this in battle rooms.");

		room.decision(user, 'choose', 'switch ' + parseInt(target,10));
	},

	choose: function(target, room, user) {
		if (!room.decision) return this.sendReply("You can only do this in battle rooms.");

		room.decision(user, 'choose', target);
	},

	undo: function(target, room, user) {
		if (!room.decision) return this.sendReply("You can only do this in battle rooms.");

		room.decision(user, 'undo', target);
	},

	team: function(target, room, user) {
		if (!room.decision) return this.sendReply("You can only do this in battle rooms.");

		room.decision(user, 'choose', 'team ' + target);
	},

	joinbattle: function(target, room, user) {
		if (!room.joinBattle) return this.sendReply("You can only do this in battle rooms.");
		if (!user.can('joinbattle', room)) {
			var requiredGroupId = config.groups.bySymbol[Users.getGroupsThatCan('joinbattle', room)[0]].id;
			return this.popupReply("You must be a room" + requiredGroupId + " to join a battle you didn't start. Ask a player to use /room" + requiredGroupId + " on you to join this battle.");
		}

		room.joinBattle(user);
	},

	partbattle: 'leavebattle',
	leavebattle: function(target, room, user) {
		if (!room.leaveBattle) return this.sendReply("You can only do this in battle rooms.");

		room.leaveBattle(user);
	},

	kickbattle: function(target, room, user) {
		if (!room.leaveBattle) return this.sendReply("You can only do this in battle rooms.");

		target = this.splitTarget(target);
		var targetUser = this.targetUser;
		if (!targetUser || !targetUser.connected) {
			return this.sendReply("User " + this.targetUsername + " not found.");
		}
		if (!this.can('kick', targetUser)) return false;

		if (room.leaveBattle(targetUser)) {
			this.addModCommand(targetUser.name + " was kicked from a battle by " + user.name + (target ? " (" + target + ")" : ""));
		} else {
			this.sendReply("/kickbattle - User isn't in battle.");
		}
	},

	kickinactive: function(target, room, user) {
		if (room.requestKickInactive) {
			room.requestKickInactive(user);
		} else {
			this.sendReply("You can only kick inactive players from inside a room.");
		}
	},

	timer: function(target, room, user) {
		target = toId(target);
		if (room.requestKickInactive) {
			if (target === 'off' || target === 'false' || target === 'stop') {
				room.stopKickInactive(user, user.can('timer'));
			} else if (target === 'on' || target === 'true' || !target) {
				room.requestKickInactive(user, user.can('timer'));
			} else {
				this.sendReply("'" + target + "' is not a recognized timer state.");
			}
		} else {
			this.sendReply("You can only set the timer from inside a room.");
		}
	},

	autotimer: 'forcetimer',
	forcetimer: function(target, room, user) {
		target = toId(target);
		if (!this.can('autotimer')) return;
		if (target === 'off' || target === 'false' || target === 'stop') {
			config.forceTimer = false;
			this.addModCommand("Forcetimer is now OFF: The timer is now opt-in. (set by "+user.name+")");
		} else if (target === 'on' || target === 'true' || !target) {
			config.forceTimer = true;
			this.addModCommand("Forcetimer is now ON: All battles will be timed. (set by "+user.name+")");
		} else {
			this.sendReply("'" + target + "' is not a recognized forcetimer setting.");
		}
	},

	forcetie: 'forcewin',
	forcewin: function(target, room, user) {
		if (!this.can('forcewin')) return false;
		if (!room.battle) {
			this.sendReply("/forcewin - This is not a battle room.");
			return false;
		}

		room.battle.endType = 'forced';
		if (!target) {
			room.battle.tie();
			this.logModCommand(user.name + " forced a tie.");
			return false;
		}
		target = Users.get(target);
		if (target) target = target.userid;
		else target = '';

		if (target) {
			room.battle.win(target);
			this.logModCommand(user.name + " forced a win for " + target + ".");
		}

	},

	/*********************************************************
	 * Challenging and searching commands
	 *********************************************************/

	cancelsearch: 'search',
	search: function(target, room, user) {
		if (target) {
			if (config.modchat.pm) {
				var userGroup = user.group;
				if (config.groups.bySymbol[userGroup].globalRank < config.groups.bySymbol[config.modchat.pm].globalRank) {
					var groupName = config.groups.bySymbol[config.modchat.pm].name || config.modchat.pm;
					this.popupReply("Because moderated chat is set, you must be of rank " + groupName + " or higher to search for a battle.");
					return false;
				}
			}
			Rooms.global.searchBattle(user, target);
		} else {
			Rooms.global.cancelSearch(user);
		}
	},

	chall: 'challenge',
	challenge: function(target, room, user, connection) {
		target = this.splitTarget(target);
		var targetUser = this.targetUser;
		if (!targetUser || !targetUser.connected) {
			return this.popupReply("The user '" + this.targetUsername + "' was not found.");
		}
		if (targetUser.blockChallenges && !user.can('bypassblocks', targetUser)) {
			return this.popupReply("The user '" + this.targetUsername + "' is not accepting challenges right now.");
		}
		if (config.modchat.pm) {
			var userGroup = user.group;
			if (config.groups.bySymbol[userGroup].globalRank < config.groups.bySymbol[config.modchat.pm].globalRank) {
				var groupName = config.groups.bySymbol[config.modchat.pm].name || config.modchat.pm;
				this.popupReply("Because moderated chat is set, you must be of rank " + groupName + " or higher to challenge users.");
				return false;
			}
		}
		user.prepBattle(target, 'challenge', connection, function (result) {
			if (result) user.makeChallenge(targetUser, target);
		});
	},

	away: 'blockchallenges',
	idle: 'blockchallenges',
	blockchallenges: function(target, room, user) {
		user.blockChallenges = true;
		this.sendReply("You are now blocking all incoming challenge requests.");
	},

	back: 'allowchallenges',
	allowchallenges: function(target, room, user) {
		user.blockChallenges = false;
		this.sendReply("You are available for challenges from now on.");
	},

	cchall: 'cancelChallenge',
	cancelchallenge: function(target, room, user) {
		user.cancelChallengeTo(target);
	},

	accept: function(target, room, user, connection) {
		var userid = toUserid(target);
		var format = '';
		if (user.challengesFrom[userid]) format = user.challengesFrom[userid].format;
		if (!format) {
			this.popupReply(target + " cancelled their challenge before you could accept it.");
			return false;
		}
		user.prepBattle(format, 'challenge', connection, function (result) {
			if (result) user.acceptChallengeFrom(userid);
		});
	},

	reject: function(target, room, user) {
		user.rejectChallengeFrom(toUserid(target));
	},

	saveteam: 'useteam',
	utm: 'useteam',
	useteam: function(target, room, user) {
		user.team = target;
	},

	/*********************************************************
	 * Low-level
	 *********************************************************/

	cmd: 'query',
	query: function(target, room, user, connection) {
		// Avoid guest users to use the cmd errors to ease the app-layer attacks in emergency mode
		var trustable = (!config.emergency || (user.named && user.authenticated));
		if (config.emergency && ResourceMonitor.countCmd(connection.ip, user.name)) return false;
		var spaceIndex = target.indexOf(' ');
		var cmd = target;
		if (spaceIndex > 0) {
			cmd = target.substr(0, spaceIndex);
			target = target.substr(spaceIndex + 1);
		} else {
			target = '';
		}
		if (cmd === 'userdetails') {

			var targetUser = Users.get(target);
			if (!trustable || !targetUser) {
				connection.send('|queryresponse|userdetails|' + JSON.stringify({
					userid: toId(target),
					rooms: false
				}));
				return false;
			}
			var roomList = {};
			for (var i in targetUser.roomCount) {
				if (i==='global') continue;
				var targetRoom = Rooms.get(i);
				if (!targetRoom || targetRoom.isPrivate) continue;
				var roomData = {};
				if (targetRoom.battle) {
					var battle = targetRoom.battle;
					roomData.p1 = battle.p1?' ' + battle.p1:'';
					roomData.p2 = battle.p2?' ' + battle.p2:'';
				}
				roomList[i] = roomData;
			}
			if (!targetUser.roomCount['global']) roomList = false;
			var userdetails = {
				userid: targetUser.userid,
				avatar: targetUser.avatar,
				rooms: roomList
			};
			if (user.can('ip', targetUser)) {
				var ips = Object.keys(targetUser.ips);
				if (ips.length === 1) {
					userdetails.ip = ips[0];
				} else {
					userdetails.ips = ips;
				}
			}
			connection.send('|queryresponse|userdetails|' + JSON.stringify(userdetails));

		} else if (cmd === 'roomlist') {
			if (!trustable) return false;
			connection.send('|queryresponse|roomlist|' + JSON.stringify({
				rooms: Rooms.global.getRoomList(true)
			}));

		} else if (cmd === 'rooms') {
			if (!trustable) return false;
			connection.send('|queryresponse|rooms|' + JSON.stringify(
				Rooms.global.getRooms()
			));

		}
	},

	trn: function(target, room, user, connection) {
		var commaIndex = target.indexOf(',');
		var targetName = target;
		var targetAuth = false;
		var targetToken = '';
		if (commaIndex >= 0) {
			targetName = target.substr(0,commaIndex);
			target = target.substr(commaIndex + 1);
			commaIndex = target.indexOf(',');
			targetAuth = target;
			if (commaIndex >= 0) {
				targetAuth = !!parseInt(target.substr(0,commaIndex),10);
				targetToken = target.substr(commaIndex + 1);
			}
		}
		user.rename(targetName, targetToken, targetAuth, connection);
	},

};<|MERGE_RESOLUTION|>--- conflicted
+++ resolved
@@ -952,17 +952,13 @@
 			try {
 				CommandParser.uncacheTree('./command-parser.js');
 				CommandParser = require('./command-parser.js');
-<<<<<<< HEAD
-				return this.sendReply("Chat commands have been hot-patched.");
-=======
 
 				var runningTournaments = Tournaments.tournaments;
 				CommandParser.uncacheTree('./tournaments/frontend.js');
 				Tournaments = require('./tournaments/frontend.js');
 				Tournaments.tournaments = runningTournaments;
 
-				return this.sendReply('Chat commands have been hot-patched.');
->>>>>>> 07afacbb
+				return this.sendReply("Chat commands have been hot-patched.");
 			} catch (e) {
 				return this.sendReply("Something failed while trying to hotpatch chat: \n" + e.stack);
 			}
@@ -976,7 +972,7 @@
 				Tournaments.tournaments = runningTournaments;
 				return this.sendReply("Tournaments have been hot-patched.");
 			} catch (e) {
-				return this.sendReply('Something failed while trying to hotpatch tournaments: \n' + e.stack);
+				return this.sendReply("Something failed while trying to hotpatch tournaments: \n" + e.stack);
 			}
 
 		} else if (target === 'battles') {
@@ -1366,15 +1362,11 @@
 			p2: room.p2.name,
 			format: room.format
 		}, function(success) {
-<<<<<<< HEAD
+			if (success && success.errorip) {
+				connection.popup("This server's request IP " + success.errorip + " is not a registered server.");
+				return;
+			}
 			connection.send('|queryresponse|savereplay|' + JSON.stringify({
-=======
-			if (success && success.errorip) {
-				connection.popup("This server's request IP "+success.errorip+" is not a registered server.");
-				return;
-			}
-			connection.send('|queryresponse|savereplay|'+JSON.stringify({
->>>>>>> 07afacbb
 				log: data,
 				id: room.id.substr(7)
 			}));
