--- conflicted
+++ resolved
@@ -23,23 +23,14 @@
 	var callbacks = {};
 	var callbackData = {};
 
-<<<<<<< HEAD
 	//var child = require('child_process').fork('verifier.js');
-	exports.verify = function(data, signature, callback) {
-=======
-	var child = require('child_process').fork('verifier.js');
 	exports.verify = function (data, signature, callback) {
->>>>>>> 291e1a97
 		var localGuid = guid++;
 		callbacks[localGuid] = callback;
 		callbackData[localGuid] = data;
 		fakeProcess.server.send({data: data, sig: signature, guid: localGuid});
 	};
-<<<<<<< HEAD
-	fakeProcess.server.on('message', function(response) {
-=======
-	child.on('message', function (response) {
->>>>>>> 291e1a97
+	fakeProcess.server.on('message', function (response) {
 		if (callbacks[response.guid]) {
 			callbacks[response.guid](response.success, callbackData[response.guid]);
 			delete callbacks[response.guid];
@@ -57,11 +48,7 @@
 	var keyalgo = Config.loginserverkeyalgo;
 	var pkey = Config.loginserverpublickey;
 
-<<<<<<< HEAD
-	fakeProcess.client.on('message', function(message) {
-=======
-	process.on('message', function (message) {
->>>>>>> 291e1a97
+	fakeProcess.client.on('message', function (message) {
 		var verifier = crypto.createVerify(keyalgo);
 		verifier.update(message.data);
 		var success = false;
