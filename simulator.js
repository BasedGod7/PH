--- conflicted
+++ resolved
@@ -16,11 +16,7 @@
 var SimulatorProcess = (function () {
 	function SimulatorProcess() {
 		global.battleEngineFakeProcess = new (require('./fake-process').FakeProcess)();
-<<<<<<< HEAD
-		this.process = battleEngineFakeProcess.server; //require('child_process').fork('battle-engine.js');
-=======
 		this.process = battleEngineFakeProcess.server;
->>>>>>> 8fadcd6d
 		this.process.on('message', function (message) {
 			var lines = message.split('\n');
 			var sim = simulators[lines[0]];
@@ -35,11 +31,7 @@
 	SimulatorProcess.prototype.active = true;
 	SimulatorProcess.processes = [];
 	SimulatorProcess.spawn = function (num) {
-<<<<<<< HEAD
-		/*if (!num) num = Config.simulatorprocesses || 1;
-=======
 		/*if (!num) num = Config.simulatorProcesses || 1;
->>>>>>> 8fadcd6d
 		for (var i = this.processes.length; i < num; ++i) {
 			this.processes.push(new SimulatorProcess());
 		}*/
