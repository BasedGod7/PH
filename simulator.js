/**
 * Simulator abstraction layer
 * Pokemon Showdown - http://pokemonshowdown.com/
 *
 * This file abstracts away Pokemon Showdown's multi-process simulator
 * model. You can basically include this file, use its API, and pretend
 * Pokemon Showdown is just one big happy process.
 *
 * For the actual simulation, see battle-engine.js
 *
 * @license MIT license
 */

var simulators = {};

var SimulatorProcess = (function () {
	function SimulatorProcess() {
<<<<<<< HEAD
		global.battleEngineFakeProcess = new (require('./fake-process').FakeProcess)();
		this.process = battleEngineFakeProcess.server; //require('child_process').fork('battle-engine.js');
		this.process.on('message', function(message) {
=======
		this.process = require('child_process').fork('battle-engine.js');
		this.process.on('message', function (message) {
>>>>>>> 291e1a97
			var lines = message.split('\n');
			var sim = simulators[lines[0]];
			if (sim) {
				sim.receive(lines);
			}
		});
		this.send = this.process.send.bind(this.process);
		setImmediate(require.bind(global, './battle-engine'));
	}
	SimulatorProcess.prototype.load = 0;
	SimulatorProcess.prototype.active = true;
	SimulatorProcess.processes = [];
<<<<<<< HEAD
	SimulatorProcess.spawn = function(num) {
		/*if (!num) num = Config.simulatorprocesses || 1;
=======
	SimulatorProcess.spawn = function (num) {
		if (!num) num = Config.simulatorprocesses || 1;
>>>>>>> 291e1a97
		for (var i = this.processes.length; i < num; ++i) {
			this.processes.push(new SimulatorProcess());
		}*/
	};
<<<<<<< HEAD
	SimulatorProcess.respawn = function() {
		/*this.processes.splice(0).forEach(function(process) {
=======
	SimulatorProcess.respawn = function () {
		this.processes.splice(0).forEach(function (process) {
>>>>>>> 291e1a97
			process.active = false;
			if (!process.load) process.process.disconnect();
		});
		this.spawn();*/
	};
	SimulatorProcess.acquire = function () {
		var process = this.processes[0];
		for (var i = 1; i < this.processes.length; ++i) {
			if (this.processes[i].load < process.load) {
				process = this.processes[i];
			}
		}
		++process.load;
		return process;
	};
	SimulatorProcess.release = function (process) {
		--process.load;
		/*if (!process.load && !process.active) {
			process.process.disconnect();
		}*/
	};
	SimulatorProcess.eval = function (code) {
		this.processes.forEach(function (process) {
			process.send('|eval|' + code);
		});
	};
	return SimulatorProcess;
})();

// Create the initial set of simulator processes.
//SimulatorProcess.spawn();
SimulatorProcess.processes.push(new SimulatorProcess());

var slice = Array.prototype.slice;

var Simulator = (function (){
	function Simulator(id, format, rated, room) {
		if (simulators[id]) {
			// ???
			return;
		}

		this.id = id;
		this.room = room;
		this.format = toId(format);
		this.players = [null, null];
		this.playerids = [null, null];
		this.playerTable = {};
		this.requests = {};

		this.process = SimulatorProcess.acquire();

		simulators[id] = this;

		this.send('init', this.format, rated ? '1' : '');
	}

	Simulator.prototype.id = '';

	Simulator.prototype.started = false;
	Simulator.prototype.ended = false;
	Simulator.prototype.active = true;
	Simulator.prototype.players = null;
	Simulator.prototype.playerids = null;
	Simulator.prototype.playerTable = null;
	Simulator.prototype.format = null;
	Simulator.prototype.room = null;

	Simulator.prototype.requests = null;

	// log information
	Simulator.prototype.logData = null;
	Simulator.prototype.endType = 'normal';

	Simulator.prototype.getFormat = function () {
		return Tools.getFormat(this.format);
	};
	Simulator.prototype.lastIp = null;
	Simulator.prototype.send = function () {
		this.activeIp = ResourceMonitor.activeIp;
		this.process.send('' + this.id + '|' + slice.call(arguments).join('|'));
	};
	Simulator.prototype.sendFor = function (user, action) {
		var player = this.playerTable[toId(user)];
		if (!player) {
			console.log('SENDFOR FAILED: Player doesn\'t exist: ' + user.name);
			return;
		}

		this.send.apply(this, [action, player].concat(slice.call(arguments, 2)));
	};
	Simulator.prototype.sendForOther = function (user, action) {
		var opposite = {'p1':'p2', 'p2':'p1'};
		var player = this.playerTable[toId(user)];
		if (!player) return;

		this.send.apply(this, [action, opposite[player]].concat(slice.call(arguments, 2)));
	};

	Simulator.prototype.rqid = '';
	Simulator.prototype.inactiveQueued = false;
	Simulator.prototype.receive = function (lines) {
		var player;
		ResourceMonitor.activeIp = this.activeIp;
		switch (lines[1]) {
		case 'update':
			this.active = !this.ended && this.p1 && this.p2;
			this.room.push(lines.slice(2));
			this.room.update();
			if (this.inactiveQueued) {
				this.room.nextInactive();
				this.inactiveQueued = false;
			}
			break;

		case 'winupdate':
			this.started = true;
			this.ended = true;
			this.active = false;
			this.room.push(lines.slice(3));
			this.room.win(lines[2]);
			this.inactiveSide = -1;
			break;

		case 'callback':
			player = this.getPlayer(lines[2]);
			if (player) {
				player.sendTo(this.id, '|callback|' + lines[3]);
			}
			break;

		case 'request':
			player = this.getPlayer(lines[2]);
			var rqid = lines[3];
			if (player) {
				this.requests[player.userid] = lines[4];
				player.sendTo(this.id, '|request|' + lines[4]);
			}
			if (rqid !== this.rqid) {
				this.rqid = rqid;
				this.inactiveQueued = true;
			}
			break;

		case 'log':
			this.logData = JSON.parse(lines[2]);
			break;

		case 'inactiveside':
			this.inactiveSide = parseInt(lines[2], 10);
			break;

		case 'score':
			this.score = [parseInt(lines[2], 10), parseInt(lines[3], 10)];
			break;
		}
		ResourceMonitor.activeIp = null;
	};

	Simulator.prototype.resendRequest = function (user) {
		if (this.requests[user.userid]) {
			user.sendTo(this.id, '|request|' + this.requests[user.userid]);
		}
	};
	Simulator.prototype.win = function (user) {
		if (!user) {
			this.tie();
			return;
		}
		this.sendFor(user, 'win');
	};
	Simulator.prototype.lose = function (user) {
		this.sendForOther(user, 'win');
	};
	Simulator.prototype.tie = function () {
		this.send('tie');
	};
	Simulator.prototype.chat = function (user, message) {
		this.send('chat', user.name + "\n" + message);
	};

	Simulator.prototype.isEmpty = function () {
		if (this.p1) return false;
		if (this.p2) return false;
		return true;
	};

	Simulator.prototype.isFull = function () {
		if (this.p1 && this.p2) return true;
		return false;
	};

	Simulator.prototype.setPlayer = function (user, slot) {
		if (this.players[slot]) {
			delete this.players[slot].battles[this.id];
		}
		if (user) {
			user.battles[this.id] = true;
		}
		this.players[slot] = (user || null);
		var oldplayerid = this.playerids[slot];
		if (oldplayerid) {
			if (user) {
				this.requests[user.userid] = this.requests[oldplayerid];
			}
			delete this.requests[oldplayerid];
		}
		this.playerids[slot] = (user ? user.userid : null);
		this.playerTable = {};
		this.active = !this.ended;
		for (var i = 0, len = this.players.length; i < len; i++) {
			var player = this.players[i];
			this['p' + (i + 1)] = player ? player.name :    '';
			if (!player) {
				this.active = false;
				continue;
			}
			this.playerTable[player.userid] = 'p' + (i + 1);
		}
	};
	Simulator.prototype.getPlayer = function (slot) {
		if (typeof slot === 'string') {
			if (slot.substr(0, 1) === 'p') {
				slot = parseInt(slot.substr(1), 10) - 1;
			} else {
				slot = parseInt(slot, 10);
			}
		}
		return this.players[slot];
	};
	Simulator.prototype.getSlot = function (player) {
		return this.players.indexOf(player);
	};

	Simulator.prototype.join = function (user, slot, team) {
		if (slot === undefined) {
			slot = 0;
			while (this.players[slot]) slot++;
		}
		// console.log('joining: ' + user.name + ' ' + slot);
		if (this.players[slot] || slot >= this.players.length) return false;

		this.setPlayer(user, slot);

		var message = '' + user.avatar;
		if (!this.started) {
			message += "\n" + team;
		}
		if (this.p1 && this.p2) this.started = true;
		this.sendFor(user, 'join', user.name, message);
		return true;
	};

	Simulator.prototype.rename = function () {
		for (var i = 0, len = this.players.length; i < len; i++) {
			var player = this.players[i];
			var playerid = this.playerids[i];
			if (!player) continue;
			if (player.userid !== playerid) {
				this.setPlayer(player, i);
				this.sendFor(player, 'rename', player.name, player.avatar);
			}
		}
	};

	Simulator.prototype.leave = function (user) {
		for (var i = 0, len = this.players.length; i < len; i++) {
			var player = this.players[i];
			if (player === user) {
				this.sendFor(user, 'leave');
				this.setPlayer(null, i);
				return true;
			}
		}
		return false;
	};

	Simulator.prototype.destroy = function () {
		this.send('dealloc');

		this.players = null;
		this.room = null;
		SimulatorProcess.release(this.process);
		this.process = null;
		delete simulators[this.id];
	};

	return Simulator;
})();

exports.Simulator = Simulator;
exports.simulators = simulators;
exports.SimulatorProcess = SimulatorProcess;

exports.create = function (id, format, rated, room) {
	if (simulators[id]) return simulators[id];
	return new Simulator(id, format, rated, room);
};<|MERGE_RESOLUTION|>--- conflicted
+++ resolved
@@ -15,14 +15,9 @@
 
 var SimulatorProcess = (function () {
 	function SimulatorProcess() {
-<<<<<<< HEAD
 		global.battleEngineFakeProcess = new (require('./fake-process').FakeProcess)();
 		this.process = battleEngineFakeProcess.server; //require('child_process').fork('battle-engine.js');
-		this.process.on('message', function(message) {
-=======
-		this.process = require('child_process').fork('battle-engine.js');
 		this.process.on('message', function (message) {
->>>>>>> 291e1a97
 			var lines = message.split('\n');
 			var sim = simulators[lines[0]];
 			if (sim) {
@@ -35,24 +30,14 @@
 	SimulatorProcess.prototype.load = 0;
 	SimulatorProcess.prototype.active = true;
 	SimulatorProcess.processes = [];
-<<<<<<< HEAD
-	SimulatorProcess.spawn = function(num) {
+	SimulatorProcess.spawn = function (num) {
 		/*if (!num) num = Config.simulatorprocesses || 1;
-=======
-	SimulatorProcess.spawn = function (num) {
-		if (!num) num = Config.simulatorprocesses || 1;
->>>>>>> 291e1a97
 		for (var i = this.processes.length; i < num; ++i) {
 			this.processes.push(new SimulatorProcess());
 		}*/
 	};
-<<<<<<< HEAD
-	SimulatorProcess.respawn = function() {
-		/*this.processes.splice(0).forEach(function(process) {
-=======
 	SimulatorProcess.respawn = function () {
-		this.processes.splice(0).forEach(function (process) {
->>>>>>> 291e1a97
+		/*this.processes.splice(0).forEach(function (process) {
 			process.active = false;
 			if (!process.load) process.process.disconnect();
 		});
