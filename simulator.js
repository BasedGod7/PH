/**
 * Simulator abstraction layer
 * Pokemon Showdown - http://pokemonshowdown.com/
 *
 * This file abstracts away Pokemon Showdown's multi-process simulator
 * model. You can basically include this file, use its API, and pretend
 * Pokemon Showdown is just one big happy process.
 *
 * For the actual simulation, see battle-engine.js
 *
 * @license MIT license
 */

var simulators = {};

var SimulatorProcess = (function() {
	function SimulatorProcess() {
		global.battleEngineFakeProcess = new (require('./fake-process').FakeProcess)();
		this.process = battleEngineFakeProcess.server; //require('child_process').fork('battle-engine.js');
		this.process.on('message', function(message) {
			var lines = message.split('\n');
			var sim = simulators[lines[0]];
			if (sim) {
				sim.receive(lines);
			}
		});
		this.send = this.process.send.bind(this.process);
		setImmediate(require.bind(global, './battle-engine'));
	}
	SimulatorProcess.prototype.load = 0;
	SimulatorProcess.prototype.active = true;
	SimulatorProcess.processes = [];
<<<<<<< HEAD
	SimulatorProcess.spawn = function() {
		/*var num = config.simulatorprocesses || 1;
		for (var i = 0; i < num; ++i) {
=======
	SimulatorProcess.spawn = function(num) {
		if (!num) num = Config.simulatorprocesses || 1;
		for (var i = this.processes.length; i < num; ++i) {
>>>>>>> 180889f5
			this.processes.push(new SimulatorProcess());
		}*/
	};
	SimulatorProcess.respawn = function() {
		/*this.processes.splice(0).forEach(function(process) {
			process.active = false;
			if (!process.load) process.process.disconnect();
		});
		this.spawn();*/
	};
	SimulatorProcess.acquire = function() {
		var process = this.processes[0];
		for (var i = 1; i < this.processes.length; ++i) {
			if (this.processes[i].load < process.load) {
				process = this.processes[i];
			}
		}
		++process.load;
		return process;
	};
	SimulatorProcess.release = function(process) {
		--process.load;
		/*if (!process.load && !process.active) {
			process.process.disconnect();
		}*/
	};
	SimulatorProcess.eval = function(code) {
		this.processes.forEach(function(process) {
			process.send('|eval|' + code);
		});
	};
	return SimulatorProcess;
})();

// Create the initial set of simulator processes.
//SimulatorProcess.spawn();
SimulatorProcess.processes.push(new SimulatorProcess());

var slice = Array.prototype.slice;

var Simulator = (function(){
	function Simulator(id, format, rated, room) {
		if (simulators[id]) {
			// ???
			return;
		}

		this.id = id;
		this.room = room;
		this.format = toId(format);
		this.players = [null, null];
		this.playerids = [null, null];
		this.playerTable = {};
		this.requests = {};

		this.process = SimulatorProcess.acquire();

		simulators[id] = this;

		this.send('init', this.format, rated?'1':'');
	}

	Simulator.prototype.id = '';

	Simulator.prototype.started = false;
	Simulator.prototype.ended = false;
	Simulator.prototype.active = true;
	Simulator.prototype.players = null;
	Simulator.prototype.playerids = null;
	Simulator.prototype.playerTable = null;
	Simulator.prototype.format = null;
	Simulator.prototype.room = null;

	Simulator.prototype.requests = null;

	// log information
	Simulator.prototype.logData = null;
	Simulator.prototype.endType = 'normal';

	Simulator.prototype.getFormat = function() {
		return Tools.getFormat(this.format);
	};
	Simulator.prototype.lastIp = null;
	Simulator.prototype.send = function() {
		this.activeIp = ResourceMonitor.activeIp;
		this.process.send(''+this.id+'|'+slice.call(arguments).join('|'));
	};
	Simulator.prototype.sendFor = function(user, action) {
		var player = this.playerTable[toUserid(user)];
		if (!player) {
			console.log('SENDFOR FAILED: Player doesn\'t exist: '+user.name);
			return;
		}

		this.send.apply(this, [action, player].concat(slice.call(arguments, 2)));
	};
	Simulator.prototype.sendForOther = function(user, action) {
		var opposite = {'p1':'p2', 'p2':'p1'};
		var player = this.playerTable[toUserid(user)];
		if (!player) return;

		this.send.apply(this, [action, opposite[player]].concat(slice.call(arguments, 2)));
	};

	Simulator.prototype.rqid = '';
	Simulator.prototype.inactiveQueued = false;
	Simulator.prototype.receive = function(lines) {
		var player;
		ResourceMonitor.activeIp = this.activeIp;
		switch (lines[1]) {
		case 'update':
			this.active = !this.ended && this.p1 && this.p2;
			this.room.push(lines.slice(2));
			this.room.update();
			if (this.inactiveQueued) {
				this.room.nextInactive();
				this.inactiveQueued = false;
			}
			break;

		case 'winupdate':
			this.started = true;
			this.ended = true;
			this.active = false;
			this.room.push(lines.slice(3));
			this.room.win(lines[2]);
			this.inactiveSide = -1;
			break;

		case 'callback':
			player = this.getPlayer(lines[2]);
			if (player) {
				player.sendTo(this.id, '|callback|' + lines[3]);
			}
			break;

		case 'request':
			player = this.getPlayer(lines[2]);
			var rqid = lines[3];
			if (player) {
				this.requests[player.userid] = lines[4];
				player.sendTo(this.id, '|request|'+lines[4]);
			}
			if (rqid !== this.rqid) {
				this.rqid = rqid;
				this.inactiveQueued = true;
			}
			break;

		case 'log':
			this.logData = JSON.parse(lines[2]);
			break;

		case 'inactiveside':
			this.inactiveSide = parseInt(lines[2], 10);
			break;

		case 'score':
			this.score = [parseInt(lines[2], 10), parseInt(lines[3], 10)];
			break;
		}
		ResourceMonitor.activeIp = null;
	};

	Simulator.prototype.resendRequest = function(user) {
		if (this.requests[user.userid]) {
			user.sendTo(this.id, '|request|'+this.requests[user.userid]);
		}
	};
	Simulator.prototype.win = function(user) {
		if (!user) {
			this.tie();
			return;
		}
		this.sendFor(user, 'win');
	};
	Simulator.prototype.lose = function(user) {
		this.sendForOther(user, 'win');
	};
	Simulator.prototype.tie = function() {
		this.send('tie');
	};
	Simulator.prototype.chat = function(user, message) {
		this.send('chat', user.name+"\n"+message);
	};

	Simulator.prototype.isEmpty = function() {
		if (this.p1) return false;
		if (this.p2) return false;
		return true;
	};

	Simulator.prototype.isFull = function() {
		if (this.p1 && this.p2) return true;
		return false;
	};

	Simulator.prototype.setPlayer = function(user, slot) {
		if (this.players[slot]) {
			delete this.players[slot].battles[this.id];
		}
		if (user) {
			user.battles[this.id] = true;
		}
		this.players[slot] = (user || null);
		var oldplayerid = this.playerids[slot];
		if (oldplayerid) {
			if (user) {
				this.requests[user.userid] = this.requests[oldplayerid];
			}
			delete this.requests[oldplayerid];
		}
		this.playerids[slot] = (user ? user.userid : null);
		this.playerTable = {};
		this.active = !this.ended;
		for (var i=0, len=this.players.length; i<len; i++) {
			var player = this.players[i];
			this['p'+(i+1)] = player?player.name:'';
			if (!player) {
				this.active = false;
				continue;
			}
			this.playerTable[player.userid] = 'p'+(i+1);
		}
	};
	Simulator.prototype.getPlayer = function(slot) {
		if (typeof slot === 'string') {
			if (slot.substr(0,1) === 'p') {
				slot = parseInt(slot.substr(1),10)-1;
			} else {
				slot = parseInt(slot, 10);
			}
		}
		return this.players[slot];
	};
	Simulator.prototype.getSlot = function(player) {
		return this.players.indexOf(player);
	};

	Simulator.prototype.join = function(user, slot, team) {
		if (slot === undefined) {
			slot = 0;
			while (this.players[slot]) slot++;
		}
		// console.log('joining: '+user.name+' '+slot);
		if (this.players[slot] || slot >= this.players.length) return false;

		this.setPlayer(user, slot);

		var message = ''+user.avatar;
		if (!this.started) {
			message += "\n"+team;
		}
		if (this.p1 && this.p2) this.started = true;
		this.sendFor(user, 'join', user.name, message);
		return true;
	};

	Simulator.prototype.rename = function() {
		for (var i=0, len=this.players.length; i<len; i++) {
			var player = this.players[i];
			var playerid = this.playerids[i];
			if (!player) continue;
			if (player.userid !== playerid) {
				this.setPlayer(player, i);
				this.sendFor(player, 'rename', player.name, player.avatar);
			}
		}
	};

	Simulator.prototype.leave = function(user) {
		for (var i=0, len=this.players.length; i<len; i++) {
			var player = this.players[i];
			if (player === user) {
				this.sendFor(user, 'leave');
				this.setPlayer(null, i);
				return true;
			}
		}
		return false;
	};

	Simulator.prototype.destroy = function() {
		this.send('dealloc');

		this.players = null;
		this.room = null;
		SimulatorProcess.release(this.process);
		this.process = null;
		delete simulators[this.id];
	};

	return Simulator;
})();

exports.Simulator = Simulator;
exports.simulators = simulators;
exports.SimulatorProcess = SimulatorProcess;

exports.create = function(id, format, rated, room) {
	if (simulators[id]) return simulators[id];
	return new Simulator(id, format, rated, room);
};<|MERGE_RESOLUTION|>--- conflicted
+++ resolved
@@ -30,15 +30,9 @@
 	SimulatorProcess.prototype.load = 0;
 	SimulatorProcess.prototype.active = true;
 	SimulatorProcess.processes = [];
-<<<<<<< HEAD
-	SimulatorProcess.spawn = function() {
-		/*var num = config.simulatorprocesses || 1;
-		for (var i = 0; i < num; ++i) {
-=======
 	SimulatorProcess.spawn = function(num) {
-		if (!num) num = Config.simulatorprocesses || 1;
+		/*if (!num) num = Config.simulatorprocesses || 1;
 		for (var i = this.processes.length; i < num; ++i) {
->>>>>>> 180889f5
 			this.processes.push(new SimulatorProcess());
 		}*/
 	};
