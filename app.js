/**
 * Main file
 * Pokemon Showdown - http://pokemonshowdown.com/
 *
 * This is the main Pokemon Showdown app, and the file you should be
 * running to start Pokemon Showdown if you're using it normally.
 *
 * This file sets up our SockJS server, which handles communication
 * between users and your server, and also sets up globals. You can
 * see details in their corresponding files, but here's an overview:
 *
 * Users - from users.js
 *
 *   Most of the communication with users happens in users.js, we just
 *   forward messages between the sockets.js and users.js.
 *
 * Rooms - from rooms.js
 *
 *   Every chat room and battle is a room, and what they do is done in
 *   rooms.js. There's also a global room which every user is in, and
 *   handles miscellaneous things like welcoming the user.
 *
 * Tools - from tools.js
 *
 *   Handles getting data about Pokemon, items, etc. *
 *
 * Simulator - from simulator.js
 *
 *   Used to access the simulator itself.
 *
 * CommandParser - from command-parser.js
 *
 *   Parses text commands like /me
 *
 * Sockets - from sockets.js
 *
 *   Used to abstract out network connections. sockets.js handles
 *   the actual server and connection set-up.
 *
 * @license MIT license
 */

/*********************************************************
 * Make sure we have everything set up correctly
 *********************************************************/

// Make sure our dependencies are available, and install them if they
// aren't

function runNpm(command) {
	console.log('Running `npm ' + command + '`...');
	var child_process = require('child_process');
	var npm = child_process.spawn('npm', [command]);
	npm.stdout.on('data', function (data) {
		process.stdout.write(data);
	});
	npm.stderr.on('data', function (data) {
		process.stderr.write(data);
	});
	npm.on('close', function (code) {
		if (!code) {
			child_process.fork('app.js').disconnect();
		}
	});
}

try {
	require('sugar');
} catch (e) {
	return runNpm('install');
}
if (!Object.select) {
	return runNpm('update');
}

// Make sure config.js exists, and copy it over from config-example.js
// if it doesn't

var fs = require('fs');

// Synchronously, since it's needed before we can start the server
if (!fs.existsSync('./config/config.js')) {
	console.log("config.js doesn't exist - creating one with default settings...");
	fs.writeFileSync('./config/config.js',
		fs.readFileSync('./config/config-example.js')
	);
}

/*********************************************************
 * Load configuration
 *********************************************************/

global.Config = require('./config/config.js');

global.reloadCustomAvatars = function() {
	var path = require('path');
	var newCustomAvatars = {};
	fs.readdirSync('./config/avatars').forEach(function (file) {
		var ext = path.extname(file);
		if (ext !== '.png' && ext !== '.gif')
			return;

		var user = toId(path.basename(file, ext));
		newCustomAvatars[user] = file;
<<<<<<< HEAD
		delete Config.customavatars[user];
	});

	// Make sure the manually entered avatars exist
	for (var a in Config.customavatars)
		if (typeof Config.customavatars[a] === 'number')
			newCustomAvatars[a] = Config.customavatars[a];
		else
			fs.exists('./config/avatars/' + Config.customavatars[a], (function(user, file, isExists) {
				if (isExists)
					Config.customavatars[user] = file;
			}).bind(null, a, Config.customavatars[a]));

	Config.customavatars = newCustomAvatars;
=======
		delete Config.customAvatars[user];
	});

	// Make sure the manually entered avatars exist
	for (var a in Config.customAvatars)
		if (typeof Config.customAvatars[a] === 'number')
			newCustomAvatars[a] = Config.customAvatars[a];
		else
			fs.exists('./config/avatars/' + Config.customAvatars[a], (function (user, file, isExists) {
				if (isExists)
					Config.customAvatars[user] = file;
			}).bind(null, a, Config.customAvatars[a]));

	Config.customAvatars = newCustomAvatars;
>>>>>>> 8fadcd6d
}

var watchFile = function () {
	try {
		return fs.watchFile.apply(fs, arguments);
	} catch (e) {
		console.log('Your version of node does not support `fs.watchFile`');
	}
};

if (Config.watchConfig) {
	watchFile('./config/config.js', function (curr, prev) {
		if (curr.mtime <= prev.mtime) return;
		try {
			delete require.cache[require.resolve('./config/config.js')];
			Config = require('./config/config.js');
			reloadCustomAvatars();
			console.log('Reloaded config/config.js');
		} catch (e) {}
	});
}

if (process.argv[2] && parseInt(process.argv[2])) {
	Config.port = parseInt(process.argv[2]);
}

global.ResourceMonitor = {
	connections: {},
	connectionTimes: {},
	battles: {},
	battleTimes: {},
	battlePreps: {},
	battlePrepTimes: {},
	networkUse: {},
	networkCount: {},
	cmds: {},
	cmdsTimes: {},
	cmdsTotal: {lastCleanup: Date.now(), count: 0},
	teamValidatorChanged: 0,
	teamValidatorUnchanged: 0,
	/**
	 * Counts a connection. Returns true if the connection should be terminated for abuse.
	 */
	log: function (text) {
		console.log(text);
		if (Rooms.rooms.staff) Rooms.rooms.staff.add('||' + text);
	},
	countConnection: function (ip, name) {
		var now = Date.now();
		var duration = now - this.connectionTimes[ip];
		name = (name ? ': ' + name : '');
		if (ip in this.connections && duration < 30 * 60 * 1000) {
			this.connections[ip]++;
			if (this.connections[ip] < 500 && duration < 5 * 60 * 1000 && this.connections[ip] % 20 === 0) {
				this.log('[ResourceMonitor] IP ' + ip + ' has connected ' + this.connections[ip] + ' times in the last ' + duration.duration() + name);
			} else if (this.connections[ip] < 500 && this.connections[ip] % 60 === 0) {
				this.log('[ResourceMonitor] IP ' + ip + ' has connected ' + this.connections[ip] + ' times in the last ' + duration.duration() + name);
			} else if (this.connections[ip] === 500) {
				this.log('[ResourceMonitor] IP ' + ip + ' has been banned for connection flooding (' + this.connections[ip] + ' times in the last ' + duration.duration() + name + ')');
				return true;
			} else if (this.connections[ip] > 500) {
				if (this.connections[ip] % 200 === 0) {
					this.log('[ResourceMonitor] Banned IP ' + ip + ' has connected ' + this.connections[ip] + ' times in the last ' + duration.duration() + name);
				}
				return true;
			}
		} else {
			this.connections[ip] = 1;
			this.connectionTimes[ip] = now;
		}
	},
	/**
	 * Counts a battle. Returns true if the connection should be terminated for abuse.
	 */
	countBattle: function (ip, name) {
		var now = Date.now();
		var duration = now - this.battleTimes[ip];
		name = (name ? ': ' + name : '');
		if (ip in this.battles && duration < 30 * 60 * 1000) {
			this.battles[ip]++;
			if (duration < 5 * 60 * 1000 && this.battles[ip] % 15 === 0) {
				this.log('[ResourceMonitor] IP ' + ip + ' has battled ' + this.battles[ip] + ' times in the last ' + duration.duration() + name);
			} else if (this.battles[ip] % 75 === 0) {
				this.log('[ResourceMonitor] IP ' + ip + ' has battled ' + this.battles[ip] + ' times in the last ' + duration.duration() + name);
			}
		} else {
			this.battles[ip] = 1;
			this.battleTimes[ip] = now;
		}
	},
	/**
	 * Counts battle prep. Returns true if too much
	 */
	countPrepBattle: function (ip) {
		var now = Date.now();
		var duration = now - this.battlePrepTimes[ip];
		if (ip in this.battlePreps && duration < 3 * 60 * 1000) {
			this.battlePreps[ip]++;
			if (this.battlePreps[ip] > 6) {
				return true;
			}
		} else {
			this.battlePreps[ip] = 1;
			this.battlePrepTimes[ip] = now;
		}
	},
	/**
	 * data
	 */
	countNetworkUse: function (size) {
		if (this.activeIp in this.networkUse) {
			this.networkUse[this.activeIp] += size;
			this.networkCount[this.activeIp]++;
		} else {
			this.networkUse[this.activeIp] = size;
			this.networkCount[this.activeIp] = 1;
		}
	},
	writeNetworkUse: function () {
		var buf = '';
		for (var i in this.networkUse) {
			buf += '' + this.networkUse[i] + '\t' + this.networkCount[i] + '\t' + i + '\n';
		}
		fs.writeFile('logs/networkuse.tsv', buf);
	},
	clearNetworkUse: function () {
		this.networkUse = {};
		this.networkCount = {};
	},
	/**
	 * Counts roughly the size of an object to have an idea of the server load.
	 */
	sizeOfObject: function (object) {
		var objectList = [];
		var stack = [object];
		var bytes = 0;

		while (stack.length) {
			var value = stack.pop();
			if (typeof value === 'boolean') bytes += 4;
			else if (typeof value === 'string') bytes += value.length * 2;
			else if (typeof value === 'number') bytes += 8;
			else if (typeof value === 'object' && objectList.indexOf( value ) === -1) {
				objectList.push( value );
				for (var i in value) stack.push( value[ i ] );
			}
		}

		return bytes;
	},
	/**
	 * Controls the amount of times a cmd command is used
	 */
	countCmd: function (ip, name) {
		var now = Date.now();
		var duration = now - this.cmdsTimes[ip];
		name = (name ? ': ' + name : '');
		if (!this.cmdsTotal) this.cmdsTotal = {lastCleanup: 0, count: 0};
		if (now - this.cmdsTotal.lastCleanup > 60 * 1000) {
			this.cmdsTotal.count = 0;
			this.cmdsTotal.lastCleanup = now;
		}
		this.cmdsTotal.count++;
		if (ip in this.cmds && duration < 60 * 1000) {
			this.cmds[ip]++;
			if (duration < 60 * 1000 && this.cmds[ip] % 5 === 0) {
				if (this.cmds[ip] >= 3) {
					if (this.cmds[ip] % 30 === 0) this.log('CMD command from ' + ip + ' blocked for ' + this.cmds[ip] + 'th use in the last ' + duration.duration() + name);
					return true;
				}
				this.log('[ResourceMonitor] IP ' + ip + ' has used CMD command ' + this.cmds[ip] + ' times in the last ' + duration.duration() + name);
			} else if (this.cmds[ip] % 15 === 0) {
				this.log('CMD command from ' + ip + ' blocked for ' + this.cmds[ip] + 'th use in the last ' + duration.duration() + name);
				return true;
			}
		} else if (this.cmdsTotal.count > 8000) {
			// One CMD check per user per minute on average (to-do: make this better)
			this.log('CMD command for ' + ip + ' blocked because CMD has been used ' + this.cmdsTotal.count + ' times in the last minute.');
			return true;
		} else {
			this.cmds[ip] = 1;
			this.cmdsTimes[ip] = now;
		}
	}
};

/*********************************************************
 * Set up most of our globals
 *********************************************************/

/**
 * Converts anything to an ID. An ID must have only lowercase alphanumeric
 * characters.
 * If a string is passed, it will be converted to lowercase and
 * non-alphanumeric characters will be stripped.
 * If an object with an ID is passed, its ID will be returned.
 * Otherwise, an empty string will be returned.
 */
global.toId = function (text) {
	if (text && text.id) text = text.id;
	else if (text && text.userid) text = text.userid;

	return string(text).toLowerCase().replace(/[^a-z0-9]+/g, '');
};

/**
 * Sanitizes a username or Pokemon nickname
 *
 * Returns the passed name, sanitized for safe use as a name in the PS
 * protocol.
 *
 * Such a string must uphold these guarantees:
 * - must not contain any ASCII whitespace character other than a space
 * - must not start or end with a space character
 * - must not contain any of: | , [ ]
 * - must not be the empty string
 *
 * If no such string can be found, returns the empty string. Calling
 * functions are expected to check for that condition and deal with it
 * accordingly.
 *
 * toName also enforces that there are not multiple space characters
 * in the name, although this is not strictly necessary for safety.
 */
global.toName = function (name) {
	name = string(name);
	name = name.replace(/[\|\s\[\]\,]+/g, ' ').trim();
	if (name.length > 18) name = name.substr(0, 18).trim();
	return name;
};

/**
 * Safely ensures the passed variable is a string
 * Simply doing '' + str can crash if str.toString crashes or isn't a function
 * If we're expecting a string and being given anything that isn't a string
 * or a number, it's safe to assume it's an error, and return ''
 */
global.string = function (str) {
	if (typeof str === 'string' || typeof str === 'number') return '' + str;
	return '';
};

global.LoginServer = require('./loginserver.js');

watchFile('./config/custom.css', function (curr, prev) {
	LoginServer.request('invalidatecss', {}, function () {});
});
LoginServer.request('invalidatecss', {}, function () {});

global.Users = require('./users.js');

global.Rooms = require('./rooms.js');

delete process.send; // in case we're a child process
global.Verifier = require('./verifier.js');

global.CommandParser = require('./command-parser.js');

global.Simulator = require('./simulator.js');

global.Tournaments = require('./tournaments/frontend.js');

global.Clans = require('./clans.js');

try {
	global.Dnsbl = require('./dnsbl.js');
} catch (e) {
	global.Dnsbl = {query:function (){}};
}

global.Cidr = require('./cidr.js');

// graceful crash - allow current battles to finish before restarting
var lastCrash = 0;
process.on('uncaughtException', function (err) {
	var dateNow = Date.now();
	var quietCrash = require('./crashlogger.js')(err, 'The main process');
	quietCrash = quietCrash || ((dateNow - lastCrash) <= 1000 * 60 * 5);
	lastCrash = Date.now();
	if (quietCrash) return;
	var stack = ("" + err.stack).escapeHTML().split("\n").slice(0, 2).join("<br />");
	if (Rooms.lobby) {
		Rooms.lobby.addRaw('<div class="broadcast-red"><b>THE SERVER HAS CRASHED:</b> ' + stack + '<br />Please restart the server.</div>');
		Rooms.lobby.addRaw('<div class="broadcast-red">You will not be able to talk in the lobby or start new battles until the server restarts.</div>');
	}
	Config.modchat = 'crash';
	Rooms.global.lockdown = true;
});

/*********************************************************
 * Start networking processes to be connected to
 *********************************************************/

global.Sockets = require('./sockets.js');

/*********************************************************
 * Set up our last global
 *********************************************************/

// This slow operation is done *after* we start listening for connections
// to the server. Anybody who connects while this require() is running will
// have to wait a couple seconds before they are able to join the server, but
// at least they probably won't receive a connection error message.
global.Tools = require('./tools.js');

// After loading tools, generate and cache the format list.
Rooms.global.formatListText = Rooms.global.getFormatListText();

global.TeamValidator = require('./team-validator.js');

// load ipbans at our leisure
fs.readFile('./config/ipbans.txt', function (err, data) {
	if (err) return;
	data = ('' + data).split("\n");
	var rangebans = [];
	for (var i = 0; i < data.length; i++) {
		data[i] = data[i].split('#')[0].trim();
		if (!data[i]) continue;
		if (data[i].indexOf('/') >= 0) {
			rangebans.push(data[i]);
		} else if (!Users.bannedIps[data[i]]) {
			Users.bannedIps[data[i]] = '#ipban';
		}
	}
	Users.checkRangeBanned = Cidr.checker(rangebans);
});

<<<<<<< HEAD
reloadCustomAvatars();

global.Spamroom = require('./spamroom.js');

global.tour = new (require('./tour.js').tour)();
global.hangman = new (require('./hangman.js').hangman)();
=======
global.Spamroom = require('./spamroom.js');

reloadCustomAvatars();
>>>>>>> 8fadcd6d
<|MERGE_RESOLUTION|>--- conflicted
+++ resolved
@@ -102,22 +102,6 @@
 
 		var user = toId(path.basename(file, ext));
 		newCustomAvatars[user] = file;
-<<<<<<< HEAD
-		delete Config.customavatars[user];
-	});
-
-	// Make sure the manually entered avatars exist
-	for (var a in Config.customavatars)
-		if (typeof Config.customavatars[a] === 'number')
-			newCustomAvatars[a] = Config.customavatars[a];
-		else
-			fs.exists('./config/avatars/' + Config.customavatars[a], (function(user, file, isExists) {
-				if (isExists)
-					Config.customavatars[user] = file;
-			}).bind(null, a, Config.customavatars[a]));
-
-	Config.customavatars = newCustomAvatars;
-=======
 		delete Config.customAvatars[user];
 	});
 
@@ -132,7 +116,6 @@
 			}).bind(null, a, Config.customAvatars[a]));
 
 	Config.customAvatars = newCustomAvatars;
->>>>>>> 8fadcd6d
 }
 
 var watchFile = function () {
@@ -460,15 +443,9 @@
 	Users.checkRangeBanned = Cidr.checker(rangebans);
 });
 
-<<<<<<< HEAD
+global.Spamroom = require('./spamroom.js');
+
 reloadCustomAvatars();
 
-global.Spamroom = require('./spamroom.js');
-
 global.tour = new (require('./tour.js').tour)();
-global.hangman = new (require('./hangman.js').hangman)();
-=======
-global.Spamroom = require('./spamroom.js');
-
-reloadCustomAvatars();
->>>>>>> 8fadcd6d
+global.hangman = new (require('./hangman.js').hangman)();