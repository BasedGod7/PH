/**
 * Main file
 * Pokemon Showdown - http://pokemonshowdown.com/
 *
 * This is the main Pokemon Showdown app, and the file you should be
 * running to start Pokemon Showdown if you're using it normally.
 *
 * This file sets up our SockJS server, which handles communication
 * between users and your server, and also sets up globals. You can
 * see details in their corresponding files, but here's an overview:
 *
 * Users - from users.js
 *
 *   Most of the communication with users happens in users.js, we just
 *   forward messages between the sockets.js and users.js.
 *
 * Rooms - from rooms.js
 *
 *   Every chat room and battle is a room, and what they do is done in
 *   rooms.js. There's also a global room which every user is in, and
 *   handles miscellaneous things like welcoming the user.
 *
 * Tools - from tools.js
 *
 *   Handles getting data about Pokemon, items, etc. *
 *
 * Simulator - from simulator.js
 *
 *   Used to access the simulator itself.
 *
 * CommandParser - from command-parser.js
 *
 *   Parses text commands like /me
 *
 * Sockets - from sockets.js
 *
 *   Used to abstract out network connections. sockets.js handles
 *   the actual server and connection set-up.
 *
 * @license MIT license
 */

/*********************************************************
 * Make sure we have everything set up correctly
 *********************************************************/

// Make sure our dependencies are available, and install them if they
// aren't

function runNpm(command) {
	console.log('Running `npm ' + command + '`...');
	var child_process = require('child_process');
	var npm = child_process.spawn('npm', [command]);
	npm.stdout.on('data', function(data) {
		process.stdout.write(data);
	});
	npm.stderr.on('data', function(data) {
		process.stderr.write(data);
	});
	npm.on('close', function(code) {
		if (!code) {
			child_process.fork('app.js').disconnect();
		}
	});
}

try {
	require('sugar');
} catch (e) {
	return runNpm('install');
}
if (!Object.select) {
	return runNpm('update');
}

// Make sure config.js exists, and copy it over from config-example.js
// if it doesn't

global.fs = require('fs');
if (!('existsSync' in fs)) {
	fs.existsSync = require('path').existsSync;
}

// Synchronously, since it's needed before we can start the server
if (!fs.existsSync('./config/config.js')) {
	console.log("config.js doesn't exist - creating one with default settings...");
	fs.writeFileSync('./config/config.js',
		fs.readFileSync('./config/config-example.js')
	);
}

/*********************************************************
 * Load configuration
 *********************************************************/

global.Config = require('./config/config.js');

global.reloadCustomAvatars = function() {
	var path = require('path');
	var newCustomAvatars = {};
	fs.readdirSync('./config/avatars').forEach(function (file) {
		var ext = path.extname(file);
		if (ext !== '.png' && ext !== '.gif')
			return;

		var user = toUserid(path.basename(file, ext));
		newCustomAvatars[user] = file;
		delete config.customavatars[user];
	});

	// Make sure the manually entered avatars exist
	for (var a in config.customavatars)
		if (typeof config.customavatars[a] === 'number')
			newCustomAvatars[a] = config.customavatars[a];
		else
			fs.exists('./config/avatars/' + config.customavatars[a], (function(user, file, isExists) {
				if (isExists)
					config.customavatars[user] = file;
			}).bind(null, a, config.customavatars[a]));

	config.customavatars = newCustomAvatars;
}

var watchFile = function() {
	try {
		return fs.watchFile.apply(fs, arguments);
	} catch (e) {
		console.log('Your version of node does not support `fs.watchFile`');
	}
};

if (Config.watchconfig) {
	watchFile('./config/config.js', function(curr, prev) {
		if (curr.mtime <= prev.mtime) return;
		try {
			delete require.cache[require.resolve('./config/config.js')];
<<<<<<< HEAD
			config = require('./config/config.js');
			reloadCustomAvatars();
=======
			Config = require('./config/config.js');
>>>>>>> 180889f5
			console.log('Reloaded config/config.js');
		} catch (e) {}
	});
}

if (process.argv[2] && parseInt(process.argv[2])) {
	Config.port = parseInt(process.argv[2]);
}

global.ResourceMonitor = {
	connections: {},
	connectionTimes: {},
	battles: {},
	battleTimes: {},
	battlePreps: {},
	battlePrepTimes: {},
	networkUse: {},
	networkCount: {},
	cmds: {},
	cmdsTimes: {},
	cmdsTotal: {lastCleanup: Date.now(), count: 0},
	teamValidatorChanged: 0,
	teamValidatorUnchanged: 0,
	/**
	 * Counts a connection. Returns true if the connection should be terminated for abuse.
	 */
	log: function(text) {
		console.log(text);
		if (Rooms.rooms.staff) Rooms.rooms.staff.add('||'+text);
	},
	countConnection: function(ip, name) {
		var now = Date.now();
		var duration = now - this.connectionTimes[ip];
		name = (name ? ': '+name : '');
		if (ip in this.connections && duration < 30*60*1000) {
			this.connections[ip]++;
			if (duration < 5*60*1000 && this.connections[ip] % 20 === 0) {
				this.log('[ResourceMonitor] IP '+ip+' has connected '+this.connections[ip]+' times in the last '+duration.duration()+name);
			} else if (this.connections[ip] % 60 == 0) {
				this.log('[ResourceMonitor] IP '+ip+' has connected '+this.connections[ip]+' times in the last '+duration.duration()+name);
			}
		} else {
			this.connections[ip] = 1;
			this.connectionTimes[ip] = now;
		}
	},
	/**
	 * Counts a battle. Returns true if the connection should be terminated for abuse.
	 */
	countBattle: function(ip, name) {
		var now = Date.now();
		var duration = now - this.battleTimes[ip];
		name = (name ? ': '+name : '');
		if (ip in this.battles && duration < 30*60*1000) {
			this.battles[ip]++;
			if (duration < 5*60*1000 && this.battles[ip] % 15 == 0) {
				this.log('[ResourceMonitor] IP '+ip+' has battled '+this.battles[ip]+' times in the last '+duration.duration()+name);
			} else if (this.battles[ip] % 75 == 0) {
				this.log('[ResourceMonitor] IP '+ip+' has battled '+this.battles[ip]+' times in the last '+duration.duration()+name);
			}
		} else {
			this.battles[ip] = 1;
			this.battleTimes[ip] = now;
		}
	},
	/**
	 * Counts battle prep. Returns true if too much
	 */
	countPrepBattle: function(ip) {
		var now = Date.now();
		var duration = now - this.battlePrepTimes[ip];
		if (ip in this.battlePreps && duration < 3*60*1000) {
			this.battlePreps[ip]++;
			if (this.battlePreps[ip] > 6) {
				return true;
			}
		} else {
			this.battlePreps[ip] = 1;
			this.battlePrepTimes[ip] = now;
		}
	},
	/**
	 * data
	 */
	countNetworkUse: function(size) {
		if (this.activeIp in this.networkUse) {
			this.networkUse[this.activeIp] += size;
			this.networkCount[this.activeIp]++;
		} else {
			this.networkUse[this.activeIp] = size;
			this.networkCount[this.activeIp] = 1;
		}
	},
	writeNetworkUse: function() {
		var buf = '';
		for (var i in this.networkUse) {
			buf += ''+this.networkUse[i]+'\t'+this.networkCount[i]+'\t'+i+'\n';
		}
		fs.writeFile('logs/networkuse.tsv', buf);
	},
	clearNetworkUse: function() {
		this.networkUse = {};
		this.networkCount = {};
	},
	/**
	 * Counts roughly the size of an object to have an idea of the server load.
	 */
	sizeOfObject: function(object) {
		var objectList = [];
		var stack = [object];
		var bytes = 0;

		while (stack.length) {
			var value = stack.pop();
			if (typeof value === 'boolean') bytes += 4;
			else if (typeof value === 'string') bytes += value.length * 2;
			else if (typeof value === 'number') bytes += 8;
			else if (typeof value === 'object' && objectList.indexOf( value ) === -1) {
				objectList.push( value );
				for (var i in value) stack.push( value[ i ] );
			}
		}

		return bytes;
	},
	/**
	 * Controls the amount of times a cmd command is used
	 */
	countCmd: function(ip, name) {
	 	var now = Date.now();
		var duration = now - this.cmdsTimes[ip];
		name = (name ? ': '+name : '');
		if (!this.cmdsTotal) this.cmdsTotal = {lastCleanup: 0, count: 0};
		if (now - this.cmdsTotal.lastCleanup > 60*1000) {
			this.cmdsTotal.count = 0;
			this.cmdsTotal.lastCleanup = now;
		}
		this.cmdsTotal.count++;
		if (ip in this.cmds && duration < 60*1000) {
			this.cmds[ip]++;
			if (duration < 60*1000 && this.cmds[ip] % 5 === 0) {
				if (this.cmds[ip] >= 3) {
					if (this.cmds[ip] % 30 === 0) this.log('CMD command from '+ip+' blocked for '+this.cmds[ip]+'th use in the last '+duration.duration()+name);
					return true;
				}
				this.log('[ResourceMonitor] IP '+ip+' has used CMD command '+this.cmds[ip]+' times in the last '+duration.duration()+name);
			} else if (this.cmds[ip] % 15 === 0) {
				this.log('CMD command from '+ip+' blocked for '+this.cmds[ip]+'th use in the last '+duration.duration()+name);
				return true;
			}
		} else if (this.cmdsTotal.count > 8000) {
			// One CMD check per user per minute on average (to-do: make this better)
			this.log('CMD command for '+ip+' blocked because CMD has been used '+this.cmdsTotal.count+' times in the last minute.');
			return true;
		} else {
			this.cmds[ip] = 1;
			this.cmdsTimes[ip] = now;
		}
	}
};

/*********************************************************
 * Set up most of our globals
 *********************************************************/

/**
 * Converts anything to an ID. An ID must have only lowercase alphanumeric
 * characters.
 * If a string is passed, it will be converted to lowercase and
 * non-alphanumeric characters will be stripped.
 * If an object with an ID is passed, its ID will be returned.
 * Otherwise, an empty string will be returned.
 */
global.toId = function(text) {
	if (text && text.id) text = text.id;
	else if (text && text.userid) text = text.userid;

	return string(text).toLowerCase().replace(/[^a-z0-9]+/g, '');
};
global.toUserid = toId;

/**
 * Sanitizes a username or Pokemon nickname
 *
 * Returns the passed name, sanitized for safe use as a name in the PS
 * protocol.
 *
 * Such a string must uphold these guarantees:
 * - must not contain any ASCII whitespace character other than a space
 * - must not start or end with a space character
 * - must not contain any of: | , [ ]
 * - must not be the empty string
 *
 * If no such string can be found, returns the empty string. Calling
 * functions are expected to check for that condition and deal with it
 * accordingly.
 *
 * toName also enforces that there are not multiple space characters
 * in the name, although this is not strictly necessary for safety.
 */
global.toName = function(name) {
	name = string(name);
	name = name.replace(/[\|\s\[\]\,]+/g, ' ').trim();
	if (name.length > 18) name = name.substr(0,18).trim();
	return name;
};

/**
 * Escapes a string for HTML
 * If strEscape is true, escapes it for JavaScript, too
 */
global.sanitize = function(str, strEscape) {
	str = (''+(str||''));
	str = str.escapeHTML();
	if (strEscape) str = str.replace(/'/g, '\\\'');
	return str;
};

/**
 * Safely ensures the passed variable is a string
 * Simply doing ''+str can crash if str.toString crashes or isn't a function
 * If we're expecting a string and being given anything that isn't a string
 * or a number, it's safe to assume it's an error, and return ''
 */
global.string = function(str) {
	if (typeof str === 'string' || typeof str === 'number') return ''+str;
	return '';
};

/**
 * Converts any variable to an integer (numbers get floored, non-numbers
 * become 0). Then clamps it between min and (optionally) max.
 */
global.clampIntRange = function(num, min, max) {
	if (typeof num !== 'number') num = 0;
	num = Math.floor(num);
	if (num < min) num = min;
	if (max !== undefined && num > max) num = max;
	return num;
};

global.LoginServer = require('./loginserver.js');

watchFile('./config/custom.css', function(curr, prev) {
	LoginServer.request('invalidatecss', {}, function() {});
});
LoginServer.request('invalidatecss', {}, function() {});

global.Users = require('./users.js');

global.Rooms = require('./rooms.js');

delete process.send; // in case we're a child process
global.Verifier = require('./verifier.js');

global.CommandParser = require('./command-parser.js');

global.Simulator = require('./simulator.js');

global.Tournaments = require('./tournaments/frontend.js');

try {
	global.Dnsbl = require('./dnsbl.js');
} catch (e) {
	global.Dnsbl = {query:function(){}};
}

global.Cidr = require('./cidr.js');

if (Config.crashguard) {
	// graceful crash - allow current battles to finish before restarting
	var lastCrash = 0;
	process.on('uncaughtException', function(err) {
		var dateNow = Date.now();
		var quietCrash = require('./crashlogger.js')(err, 'The main process');
		quietCrash = quietCrash || ((dateNow - lastCrash) <= 1000 * 60 * 5);
		lastCrash = Date.now();
		if (quietCrash) return;
		var stack = (""+err.stack).split("\n").slice(0,2).join("<br />");
		if (Rooms.lobby) {
			Rooms.lobby.addRaw('<div class="broadcast-red"><b>THE SERVER HAS CRASHED:</b> '+stack+'<br />Please restart the server.</div>');
			Rooms.lobby.addRaw('<div class="broadcast-red">You will not be able to talk in the lobby or start new battles until the server restarts.</div>');
		}
		Config.modchat = 'crash';
		Rooms.global.lockdown = true;
	});
}

/*********************************************************
 * Start networking processes to be connected to
 *********************************************************/

global.Sockets = require('./sockets.js');

/*********************************************************
 * Set up our last global
 *********************************************************/

// This slow operation is done *after* we start listening for connections
// to the server. Anybody who connects while this require() is running will
// have to wait a couple seconds before they are able to join the server, but
// at least they probably won't receive a connection error message.
global.Tools = require('./tools.js');

// After loading tools, generate and cache the format list.
Rooms.global.formatListText = Rooms.global.getFormatListText();

global.TeamValidator = require('./team-validator.js');

// load ipbans at our leisure
fs.readFile('./config/ipbans.txt', function (err, data) {
	if (err) return;
	data = (''+data).split("\n");
	var rangebans = [];
	for (var i=0; i<data.length; i++) {
		data[i] = data[i].split('#')[0].trim();
		if (!data[i]) continue;
		if (data[i].indexOf('/') >= 0) {
			rangebans.push(data[i]);
		} else if (!Users.bannedIps[data[i]]) {
			Users.bannedIps[data[i]] = '#ipban';
		}
	}
	Users.checkRangeBanned = Cidr.checker(rangebans);
});

reloadCustomAvatars();

global.Spamroom = require('./spamroom.js');

global.tour = new (require('./tour.js').tour)();
global.hangman = new (require('./hangman.js').hangman)();<|MERGE_RESOLUTION|>--- conflicted
+++ resolved
@@ -134,12 +134,8 @@
 		if (curr.mtime <= prev.mtime) return;
 		try {
 			delete require.cache[require.resolve('./config/config.js')];
-<<<<<<< HEAD
-			config = require('./config/config.js');
+			Config = require('./config/config.js');
 			reloadCustomAvatars();
-=======
-			Config = require('./config/config.js');
->>>>>>> 180889f5
 			console.log('Reloaded config/config.js');
 		} catch (e) {}
 	});
