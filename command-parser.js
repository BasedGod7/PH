--- conflicted
+++ resolved
@@ -179,11 +179,7 @@
 						connection.sendTo(room, "You can't broadcast this because it was just broadcast.");
 						return false;
 					}
-<<<<<<< HEAD
-					this.add('|c|' + user.getIdentity(room.id) + '|' + message);
-=======
-					this.add('|c|'+user.getIdentity(room.id)+'|'+(suppressMessage||message));
->>>>>>> 008c96f0
+					this.add('|c|' + user.getIdentity(room.id) + '|' + (suppressMessage || message));
 					room.lastBroadcast = normalized;
 					room.lastBroadcastTime = Date.now();
 
@@ -218,7 +214,6 @@
 		return result;
 	} else {
 		// Check for mod/demod/admin/deadmin/etc depending on the group ids
-<<<<<<< HEAD
 		var isRoom = false;
 		var promoteCmd = cmd;
 		if (promoteCmd.substr(0, 4) === 'room') {
@@ -229,19 +224,7 @@
 			var groupId = Config.groups.bySymbol[g].id;
 			var isDemote = promoteCmd === 'de' + groupId || promoteCmd === 'un' + groupId;
 			if (promoteCmd === groupId || isDemote) {
-				return parse('/' + (isRoom ? 'room' : '') + (isDemote ? 'demote' : 'promote') + ' ' + toUserid(target) + (isDemote ? '' : ',' + g), room, user, connection)
-=======
-		for (var g in Config.groups) {
-			var groupid = Config.groups[g].id;
-			if (cmd === groupid) {
-				return parse('/promote ' + toId(target) + ',' + g, room, user, connection);
-			} else if (cmd === 'de' + groupid || cmd === 'un' + groupid) {
-				return parse('/demote ' + toId(target), room, user, connection);
-			} else if (cmd === 'room' + groupid) {
-				return parse('/roompromote ' + toId(target) + ',' + g, room, user, connection);
-			} else if (cmd === 'roomde' + groupid || cmd === 'deroom' + groupid || cmd === 'roomun' + groupid) {
-				return parse('/roomdemote ' + toId(target), room, user, connection);
->>>>>>> 008c96f0
+				return parse('/' + (isRoom ? 'room' : '') + (isDemote ? 'demote' : 'promote') + ' ' + toId(target) + (isDemote ? '' : ',' + g), room, user, connection)
 			}
 		}
 
