// The server port - the port to run Pokemon Showdown under
exports.port = 8000;

// The server id - the id specified in the server registration.
//   This should be set properly especially when there are more than one
//   pokemon showdown server running from the same IP
exports.serverId = 'example';

// proxyIps - proxy IPs with trusted X-Forwarded-For headers
//   This can be either false (meaning not to trust any proxies) or an array
//   of strings. Each string should be either an IP address or a subnet given
//   in CIDR notation. You should usually leave this as `false` unless you
//   know what you are doing.
exports.proxyIps = false;

// Pokemon of the Day - put a pokemon's name here to make it Pokemon of the Day
//   The PotD will always be in the #2 slot (not #1 so it won't be a lead)
//   in every Random Battle team.
exports.potd = '';

// login server data - don't change these unless you know what you're doing
exports.loginServer = {
	uri: 'http://play.pokemonshowdown.com/',
	keyAlgorithm: 'RSA-SHA1',
	publicKeyId: 2,
	publicKey: '-----BEGIN RSA PUBLIC KEY-----\n' +
		'MIICCgKCAgEAtFldA2rTCsPgqsp1odoH9vwhf5+QGIlOJO7STyY73W2+io33cV7t\n' +
		'ReNuzs75YBkZ3pWoDn2be0eb2UqO8dM3xN419FdHNORQ897K9ogoeSbLNQwyA7XB\n' +
		'N/wpAg9NpNu00wce2zi3/+4M/2H+9vlv2/POOj1epi6cD5hjVnAuKsuoGaDcByg2\n' +
		'EOullPh/00TkEkcyYtaBknZpED0lt/4ekw16mjHKcbo9uFiw+tu5vv7DXOkfciW+\n' +
		'9ApyYbNksC/TbDIvJ2RjzR9G33CPE+8J+XbS7U1jPvdFragCenz+B3AiGcPZwT66\n' +
		'dvHAOYRus/w5ELswOVX/HvHUb/GRrh4blXWUDn4KpjqtlwqY4H2oa+h9tEENCk8T\n' +
		'BWmv3gzGBM5QcehNsyEi9+1RUAmknqJW0QOC+kifbjbo/qtlzzlSvtbr4MwghCFe\n' +
		'1EfezeNAtqwvICznq8ebsGETyPSqI7fSbpmVULkKbebSDw6kqDnQso3iLjSX9K9C\n' +
		'0rwxwalCs/YzgX9Eq4jdx6yAHd7FNGEx4iu8qM78c7GKCisygZxF8kd0B7V7a5UO\n' +
		'wdlWIlTxJ2dfCnnJBFEt/wDsL54q8KmGbzOTvRq5uz/tMvs6ycgLVgA9r1xmVU+1\n' +
		'6lMr2wdSzyG7l3X3q1XyQ/CT5IP4unFs5HKpG31skxlfXv5a7KW5AfsCAwEAAQ==\n' +
		'-----END RSA PUBLIC KEY-----\n'
};

// crashGuardEmail - if the server has been running for more than an hour
// and crashes, send an email using these settings, rather than locking down
// the server. Uncomment this definition if you wan to use this feature;
// otherwise, all crashes will lock down the server.
/**exports.crashGuardEmail = {
	transport: 'SMTP',
	options: {
		host: 'mail.example.com',
		port: 465,
		secureConnection: true,
		maxConnections: 1,
		auth: {
			user: 'example@domain.com',
			pass: 'password'
		}
	},
	from: 'crashlogger@example.com',
	to: 'admin@example.com',
	subject: "Pokemon Showdown has crashed!"
};**/

// report joins and leaves - shows messages like "<USERNAME> joined"
//   Join and leave messages are small and consolidated, so there will never
//   be more than one line of messages.
//   This feature can lag larger servers - turn this off if your server is
//   getting more than 80 or so users.
exports.reportJoins = true;

// report battles - shows messages like "OU battle started" in the lobby
//   This feature can lag larger servers - turn this off if your server is
//   getting more than 160 or so users.
exports.reportBattles = true;

// moderated chat - prevent unvoiced users from speaking
//   This should only be enabled in special situations, such as temporarily
//   when you're dealing with huge influxes of spammy users.
exports.modchat = {
	chat: false,
	battle: false,
	pm: false
};

// backdoor - allows Pokemon Showdown system operators to provide technical
//            support for your server
//   This backdoor gives system operators (such as Zarel) console admin
//   access to your server, which allow them to provide tech support. This
//   can be useful in a variety of situations: if an attacker attacks your
//   server and you are not online, if you need help setting up your server,
//   etc. If you do not trust Pokemon Showdown with admin access, you should
//   disable this feature.
exports.backdoor = true;

// List of IPs from which the dev console (>> and >>>) can be used.
// The console is incredibly powerful because it allows the execution of
// arbitrary commands on the local computer (as the user running the
// server). If an account with the console permission were compromised,
// it could possibly be used to take over the server computer. As such,
// you should only specify a small range of trusted IPs here, or none
// at all. By default, only localhost can use the dev console.
// In addition to connecting from a valid IP, a user must *also* have
// the `console` permission in order to use the dev console.
// Setting this to an empty array ([]) will disable the dev console.
exports.consoleIps = ['127.0.0.1'];

// Whether to watch the config file for changes. If this is enabled,
// then the config.js file will be reloaded when it is changed.
// This can be used to change some settings using a text editor on
// the server.
exports.watchConfig = true;

// logChat - whether to log chat rooms.
exports.logChat = false;

// logUserStats - how often (in milliseconds) to write user stats to the
// lobby log. This has no effect if `logchat` is disabled.
exports.logUserStats = 1000*60*10; // 10 minutes

<<<<<<< HEAD
// simulatorProcesses - the number of processes to use for handling battles
// You should leave this at 1 unless your server has a very large amount of
// traffic (i.e. hundreds of concurrent battles).
exports.simulatorProcesses = 1;
=======
// validatorprocesses - the number of processes to use for validating teams
// simulatorprocesses - the number of processes to use for handling battles
// You should leave both of these at 1 unless your server has a very large
// amount of traffic (i.e. hundreds of concurrent battles).
exports.validatorprocesses = 1;
exports.simulatorprocesses = 1;
>>>>>>> 3956ac43

// inactiveUserThreshold - how long a user must be inactive before being pruned
// from the `users` array. The default is 1 hour.
exports.inactiveUserThreshold = 1000*60*60;

// Set this to true if you are using Pokemon Showdown on Heroku.
exports.herokuHack = false;

// Custom avatars.
// This allows you to specify custom avatar images for users on your server.
// Place custom avatar files under the /config/avatars/ directory.
// Users must be specified as userids -- that is, you must make the name all
// lowercase and remove non-alphanumeric characters.
//
// Your server *must* be registered in order for your custom avatars to be
// displayed in the client.
exports.customAvatars = {
	//'userid': 'customavatar.png'
};

// appealUri - specify a URI containing information on how users can appeal
// disciplinary actions on your section. You can also leave this blank, in
// which case users won't be given any information on how to appeal.
exports.appealUri = '';

// Symbols, Groups and Permissions
//   mutedSymbol - The symbol representing a muted user.
//   lockedSymbol - The symbol representing a locked user.
//   groups - {
//       global - All the possible global groups.
//       chatRoom - All the possible chat room groups.
//       battleRoom - All the possible battle room groups.
//       default - {
//           global - The default global group.
//           chatRoom - The default chat room group.
//           battleRoom - The default battle room group.
//       }
//       byRank - All the possible groups arranged in ascending order of rank.
//       bySymbol - The main defining area for the groups and permissions, which will be outlined below.
//   }
//   Each entry in `groups.bySymbol` is a separate group. Some of the members are "special"
//     while the rest are just normal permissions.
//   The special members are as follows:
//     - id: Specifies an id for the group.
//     - name: Specifies the human-readable name for the group.
//     - description: Specifies a description for the group.
//     - root: If this is true, the group can do anything.
//     - inherit: The group uses the group specified's permissions if it cannot
//                  find the permission in the current group. Never make the graph
//                  produced using this member have any cycles, or the server won't run.
//     - jurisdiction: The default jurisdiction for targeted permissions where one isn't
//                       explictly specified. "Targeted permissions" are permissions
//                       that might affect another user, such as `ban' or `promote'.
//                       's' is a special group where it means the user itself only
//                       and 'u' is another special group where it means all groups
//                       lower in rank than the current group.
//   All the possible permissions are as follows:
//     - alts: Ability to check alts.
//     - announce: /announce command.
//     - ban: Banning and unbanning.
//     - banword: Banning and unbanning words to be used in usernames.
//     - broadcast: Broadcast informational commands.
//     - bypassblocks: Bypass blocks such as your challenge being blocked.
//     - console: Developer console (also requires IP or userid in the `consoleIps` array).
//     - declare: /declare command.
//     - disableladder: /disableladder and /enable ladder commands.
//     - forcepromote: Ability to promote a user even if they're offline and unauthed.
//     - forcerename: /forcerename command.
//     - forcerenameto: /forcerenameto command.
//     - forcewin: /forcewin command.
<<<<<<< HEAD
//     - gdeclare: /gdeclare and /cdeclare commands.
//     - hotpatch: /hotpatch, /updateserver and /crashfixed commands. Also used to identify an admin.
//     - ignorelimits: Ignore limits such as chat message length.
//     - ip: Ability to check IPs.
//     - joinbattle: Ability to join an existing battle as a player.
//     - kick: /kickbattle command.
//     - lock: Locking and unlocking.
//     - lockdown: /lockdown, /endlockdown and /kill commands.
//     - makeroom: Permission required to create, delete and administer chat rooms.
//     - modchat: Set modchat to the second lowest ranked group.
//     - modchatall: Set modchat to all available groups.
//     - mute: Muting and unmuting.
//     - potd: Set the Pokemon of the Day.
//     - privateroom: /privateroom command.
//     - promote: Global promoting and demoting. Will only work if both to and from groups are in jurisdiction.
//     - rangeban: /ipban command.
//     - rawpacket: Ability to add a raw packet into the room's packet log.
//     - redirect: /redir command.
//     - refreshpage: /refreshpage command.
//     - roomdesc: Ability to change the room description.
//     - roompromote: Room counterpart to the global `promote` permission.
//     - staff: Indicates a staff member.
//     - timer: Ability to forcibly start and stop the inactive timer in battle rooms with the /timer command.
//     - warn: /warn command.
exports.mutedSymbol = '!';
exports.lockedSymbol = '\u203d';
exports.groups = {
	global: {' ': 1, '+': 1, '%': 1, '@': 1, '&': 1, '~': 1},
	chatRoom: {' ': 1, '+': 1, '%': 1, '@': 1, '#': 1},
	battleRoom: {' ': 1, '+': 1, '\u2605': 1},

	default: {
		global: ' ',
		chatRoom: ' ',
		battleRoom: ' '
=======
//     - battlemessage: /a command.
exports.groupsranking = [' ', '+', '%', '@', '\u2605', '#', '&', '~'];
exports.groups = {
	'~': {
		id: "admin",
		name: "Administrator",
		root: true,
		globalonly: true,
		gdeclare: true,
		rank: 7
	},
	'&': {
		id: "leader",
		name: "Leader",
		inherit: '@',
		jurisdiction: '@u',
		promote: 'u',
		forcewin: true,
		declare: true,
		modchatall: true,
		rangeban: true,
		potd: true,
		disableladder: true,
		globalonly: true,
		rank: 6
	},
	'#': {
		id: "owner",
		name: "Room Owner",
		inherit: '@',
		jurisdiction: 'u',
		roommod: true,
		roomdriver: true,
		declare: true,
		modchatall: true,
		roomonly: true,
		rank: 5
	},
	'\u2605': {
		id: "player",
		name: "Player",
		inherit: '+',
		roomvoice: true,
		modchat: true,
		roomonly: true,
		privateroom: true,
		rank: 4
	},
	'@': {
		id: "mod",
		name: "Moderator",
		inherit: '%',
		jurisdiction: 'u',
		ban: true,
		modchat: true,
		roomvoice: true,
		forcerename: true,
		ip: true,
		alts: '@u',
		rank: 3
	},
	'%': {
		id: "driver",
		name: "Driver",
		inherit: '+',
		jurisdiction: 'u',
		announce: true,
		warn: true,
		kick: true,
		mute: true,
		lock: true,
		forcerename: true,
		timer: true,
		modlog: true,
		alts: '%u',
		bypassblocks: 'u%@&~',
		receiveauthmessages: true,
		rank: 2
	},
	'+': {
		id: "voice",
		name: "Voice",
		inherit: ' ',
		broadcast: true,
		joinbattle: true,
		rank: 1
>>>>>>> 3956ac43
	},

	byRank: [' ', '+', '\u2605', '%', '@', '#', '&', '~'],
	bySymbol: {
		'~': {
			id: 'admin',
			name: "Administrator",
			description: "They can do anything, like change what this message says",
			root: true
		},
		'&': {
			id: 'leader',
			name: "Leader",
			description: "They can promote moderators and force ties",
			inherit: '@',
			jurisdiction: '@u',
			banword: true,
			declare: true,
			disableladder: true,
			forcewin: true,
			modchatall: true,
			potd: true,
			promote: 'u',
			rangeban: true
		},
		'#': {
			id: 'owner',
			name: "Room Owner",
			description: "They are administrators of the room and can almost totally control it",
			inherit: '@',
			jurisdiction: 'u',
			declare: true,
			modchatall: true,
			roomdesc: true,
			roompromote: 'u'
		},
		'@': {
			id: 'mod',
			name: "Moderator",
			description: "They can ban users and set modchat",
			inherit: '%',
			jurisdiction: 'u',
			alts: '@u',
			ban: true,
			forcerename: true,
			ip: true,
			modchat: true,
			roompromote: '+ ',
			scavengers: true
		},
		'%': {
			id: 'driver',
			name: "Driver",
			description: "They can mute, lock and check users for alts",
			inherit: '+',
			jurisdiction: 'u',
			alts: '%u',
			announce: true,
			bypassblocks: 'u%@&~',
			forcerename: true,
			kick: true,
			lock: true,
			mute: true,
			redirect: true,
			staff: true,
			timer: true,
			warn: true
		},
		'\u2605': {
			id: 'player',
			name: "Player",
			description: "Only in battles, they are the players that are battling",
			inherit: '+',
			modchat: true,
			privateroom: true,
			roompromote: 'u'
		},
		'+': {
			id: 'voice',
			name: "Voice",
			description: "They can use ! commands like !groups, and talk during moderated chat",
			inherit: ' ',
			broadcast: true,
			joinbattle: true
		},
		' ': {
			alts: 's',
			ip: 's'
		}
	}
};

exports.groups.globalByRank = exports.groups.byRank.filter(function (a) { return exports.groups.global[a]; });
exports.groups.chatRoomByRank = exports.groups.byRank.filter(function (a) { return exports.groups.chatRoom[a]; });
exports.groups.battleRoomByRank = exports.groups.byRank.filter(function (a) { return exports.groups.battleRoom[a]; });
exports.groups.byRank.forEach(function (group, rank) { exports.groups.bySymbol[group].rank = rank; });
exports.groups.globalByRank.forEach(function (group, rank) { exports.groups.bySymbol[group].globalRank = rank; });
exports.groups.chatRoomByRank.forEach(function (group, rank) { exports.groups.bySymbol[group].chatRoomRank = rank; });
exports.groups.battleRoomByRank.forEach(function (group, rank) { exports.groups.bySymbol[group].battleRoomRank = rank; });<|MERGE_RESOLUTION|>--- conflicted
+++ resolved
@@ -115,19 +115,12 @@
 // lobby log. This has no effect if `logchat` is disabled.
 exports.logUserStats = 1000*60*10; // 10 minutes
 
-<<<<<<< HEAD
+// validatorProcesses - the number of processes to use for validating teams
 // simulatorProcesses - the number of processes to use for handling battles
-// You should leave this at 1 unless your server has a very large amount of
-// traffic (i.e. hundreds of concurrent battles).
-exports.simulatorProcesses = 1;
-=======
-// validatorprocesses - the number of processes to use for validating teams
-// simulatorprocesses - the number of processes to use for handling battles
 // You should leave both of these at 1 unless your server has a very large
 // amount of traffic (i.e. hundreds of concurrent battles).
-exports.validatorprocesses = 1;
-exports.simulatorprocesses = 1;
->>>>>>> 3956ac43
+exports.validatorProcesses = 1;
+exports.simulatorProcesses = 1;
 
 // inactiveUserThreshold - how long a user must be inactive before being pruned
 // from the `users` array. The default is 1 hour.
@@ -198,7 +191,6 @@
 //     - forcerename: /forcerename command.
 //     - forcerenameto: /forcerenameto command.
 //     - forcewin: /forcewin command.
-<<<<<<< HEAD
 //     - gdeclare: /gdeclare and /cdeclare commands.
 //     - hotpatch: /hotpatch, /updateserver and /crashfixed commands. Also used to identify an admin.
 //     - ignorelimits: Ignore limits such as chat message length.
@@ -234,97 +226,9 @@
 		global: ' ',
 		chatRoom: ' ',
 		battleRoom: ' '
-=======
-//     - battlemessage: /a command.
-exports.groupsranking = [' ', '+', '%', '@', '\u2605', '#', '&', '~'];
-exports.groups = {
-	'~': {
-		id: "admin",
-		name: "Administrator",
-		root: true,
-		globalonly: true,
-		gdeclare: true,
-		rank: 7
 	},
-	'&': {
-		id: "leader",
-		name: "Leader",
-		inherit: '@',
-		jurisdiction: '@u',
-		promote: 'u',
-		forcewin: true,
-		declare: true,
-		modchatall: true,
-		rangeban: true,
-		potd: true,
-		disableladder: true,
-		globalonly: true,
-		rank: 6
-	},
-	'#': {
-		id: "owner",
-		name: "Room Owner",
-		inherit: '@',
-		jurisdiction: 'u',
-		roommod: true,
-		roomdriver: true,
-		declare: true,
-		modchatall: true,
-		roomonly: true,
-		rank: 5
-	},
-	'\u2605': {
-		id: "player",
-		name: "Player",
-		inherit: '+',
-		roomvoice: true,
-		modchat: true,
-		roomonly: true,
-		privateroom: true,
-		rank: 4
-	},
-	'@': {
-		id: "mod",
-		name: "Moderator",
-		inherit: '%',
-		jurisdiction: 'u',
-		ban: true,
-		modchat: true,
-		roomvoice: true,
-		forcerename: true,
-		ip: true,
-		alts: '@u',
-		rank: 3
-	},
-	'%': {
-		id: "driver",
-		name: "Driver",
-		inherit: '+',
-		jurisdiction: 'u',
-		announce: true,
-		warn: true,
-		kick: true,
-		mute: true,
-		lock: true,
-		forcerename: true,
-		timer: true,
-		modlog: true,
-		alts: '%u',
-		bypassblocks: 'u%@&~',
-		receiveauthmessages: true,
-		rank: 2
-	},
-	'+': {
-		id: "voice",
-		name: "Voice",
-		inherit: ' ',
-		broadcast: true,
-		joinbattle: true,
-		rank: 1
->>>>>>> 3956ac43
-	},
-
-	byRank: [' ', '+', '\u2605', '%', '@', '#', '&', '~'],
+
+	byRank: [' ', '+', '%', '@', '\u2605', '#', '&', '~'],
 	bySymbol: {
 		'~': {
 			id: 'admin',
@@ -356,6 +260,15 @@
 			declare: true,
 			modchatall: true,
 			roomdesc: true,
+			roompromote: 'u'
+		},
+		'\u2605': {
+			id: 'player',
+			name: "Player",
+			description: "Only in battles, they are the players that are battling",
+			inherit: '+',
+			modchat: true,
+			privateroom: true,
 			roompromote: 'u'
 		},
 		'@': {
@@ -390,15 +303,6 @@
 			timer: true,
 			warn: true
 		},
-		'\u2605': {
-			id: 'player',
-			name: "Player",
-			description: "Only in battles, they are the players that are battling",
-			inherit: '+',
-			modchat: true,
-			privateroom: true,
-			roompromote: 'u'
-		},
 		'+': {
 			id: 'voice',
 			name: "Voice",
