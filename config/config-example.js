--- conflicted
+++ resolved
@@ -217,7 +217,6 @@
 exports.mutedSymbol = '!';
 exports.lockedSymbol = '\u203d';
 exports.groups = {
-<<<<<<< HEAD
 	global: {' ': 1, '+': 1, '%': 1, '@': 1, '&': 1, '~': 1},
 	chatRoom: {' ': 1, '+': 1, '%': 1, '@': 1, '#': 1},
 	battleRoom: {' ': 1, '+': 1, '\u2605': 1},
@@ -226,94 +225,6 @@
 		global: ' ',
 		chatRoom: ' ',
 		battleRoom: ' '
-=======
-	'~': {
-		id: "admin",
-		name: "Administrator",
-		root: true,
-		globalonly: true,
-		rank: 7
-	},
-	'&': {
-		id: "leader",
-		name: "Leader",
-		inherit: '@',
-		jurisdiction: '@u',
-		promote: 'u',
-		forcewin: true,
-		declare: true,
-		modchatall: true,
-		rangeban: true,
-		potd: true,
-		disableladder: true,
-		globalonly: true,
-		tournamentsmanagement: true,
-		rank: 6
-	},
-	'#': {
-		id: "owner",
-		name: "Room Owner",
-		inherit: '@',
-		jurisdiction: 'u',
-		roommod: true,
-		roomdriver: true,
-		declare: true,
-		modchatall: true,
-		roomonly: true,
-		tournamentsmanagement: true,
-		rank: 5
-	},
-	'\u2605': {
-		id: "player",
-		name: "Player",
-		inherit: '+',
-		roomvoice: true,
-		modchat: true,
-		roomonly: true,
-		privateroom: true,
-		rank: 4
-	},
-	'@': {
-		id: "mod",
-		name: "Moderator",
-		inherit: '%',
-		jurisdiction: 'u',
-		ban: true,
-		modchat: true,
-		roomvoice: true,
-		forcerename: true,
-		ip: true,
-		alts: '@u',
-		tournaments: true,
-		rank: 3
-	},
-	'%': {
-		id: "driver",
-		name: "Driver",
-		inherit: '+',
-		jurisdiction: 'u',
-		announce: true,
-		warn: true,
-		kick: true,
-		mute: true,
-		lock: true,
-		forcerename: true,
-		timer: true,
-		modlog: true,
-		alts: '%u',
-		bypassblocks: 'u%@&~',
-		receiveauthmessages: true,
-		tournamentsmoderation: true,
-		rank: 2
-	},
-	'+': {
-		id: "voice",
-		name: "Voice",
-		inherit: ' ',
-		broadcast: true,
-		joinbattle: true,
-		rank: 1
->>>>>>> c2082b6b
 	},
 
 	byRank: [' ', '+', '%', '@', '\u2605', '#', '&', '~'],
@@ -337,7 +248,8 @@
 			modchatall: true,
 			potd: true,
 			promote: 'u',
-			rangeban: true
+			rangeban: true,
+			tournamentsmanagement: true
 		},
 		'#': {
 			id: 'owner',
@@ -349,7 +261,8 @@
 			modchatall: true,
 			privateroom: true,
 			roomdesc: true,
-			roompromote: 'u'
+			roompromote: 'u',
+			tournamentsmanagement: true
 		},
 		'\u2605': {
 			id: 'player',
@@ -372,7 +285,8 @@
 			ip: true,
 			modchat: true,
 			roompromote: '+ ',
-			scavengers: true
+			scavengers: true,
+			tournaments: true
 		},
 		'%': {
 			id: 'driver',
@@ -390,6 +304,7 @@
 			redirect: true,
 			staff: true,
 			timer: true,
+			tournamentsmoderation: true,
 			warn: true
 		},
 		'+': {
