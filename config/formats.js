--- conflicted
+++ resolved
@@ -696,132 +696,6 @@
 		defaultLevel: 100,
 		// no restrictions, for serious (other than team preview)
 		ruleset: ['Team Preview']
-<<<<<<< HEAD
-=======
-	},
-
-	// Past Generations
-	///////////////////////////////////////////////////////////////////
-
-	{
-		name: "[Gen 4] OU (beta)",
-		section: "Past Generations",
-
-		mod: 'gen4',
-		ruleset: ['Pokemon', 'Standard'],
-		banlist: ['Uber'],
-
-		column: 2
-	},
-	{
-		name: "[Gen 4] Ubers (beta)",
-		section: "Past Generations",
-
-		mod: 'gen4',
-		ruleset: ['Pokemon', 'Standard'],
-		banlist: ['Arceus'],
-
-		column: 2
-	},
-	{
-		name: "[Gen 4] UU (beta)",
-		section: "Past Generations",
-
-		mod: 'gen4',
-		ruleset: ['Pokemon', 'Standard'],
-		banlist: ['Uber', 'OU', 'BL']
-	},
-	{
-		name: "[Gen 4] LC (beta)",
-		section: "Past Generations",
-
-		mod: 'gen4',
-		maxLevel: 5,
-		ruleset: ['Pokemon', 'Standard', 'Little Cup'],
-		banlist: ['Sonic Boom', 'Dragon Rage', 'DeepSeaTooth', 'Berry Juice', 'Scyther', 'Sneasel', 'Yanma', 'Tangela', 'Misdreavus', 'Meditite', 'Murkrow']
-	},
-	{
-		name: "[Gen 4] Hackmons",
-		section: "Past Generations",
-
-		mod: 'gen4',
-		searchShow: false,
-		ruleset: ['Pokemon', 'HP Percentage Mod'],
-		banlist: []
-	},
-	{
-		name: "[Gen 4] Custom Game",
-		section: "Past Generations",
-
-		mod: 'gen4',
-		searchShow: false,
-		debug: true,
-		ruleset: []
-	},
-	{
-		name: "[Gen 3] OU (beta)",
-		section: "Past Generations",
-
-		mod: 'gen3',
-		ruleset: ['Pokemon', 'Standard'],
-		banlist: ['Uber', 'Smeargle + Ingrain'],
-
-		column: 2
-	},
-	{
-		name: "[Gen 3] Hackmons",
-		section: "Past Generations",
-
-		mod: 'gen3',
-		searchShow: false,
-		debug: true,
-		ruleset: ['Pokemon', 'HP Percentage Mod'],
-		banlist: []
-	},
-	{
-		name: "[Gen 3] Custom Game",
-		section: "Past Generations",
-
-		mod: 'gen3',
-		searchShow: false,
-		debug: true,
-		ruleset: []
-	},
-	{
-		name: "[Gen 2] OU (beta)",
-		section: "Past Generations",
-
-		mod: 'gen2',
-		debug: true,
-		ruleset: ['Pokemon', 'Standard'],
-		banlist: ['Uber', 'Mean Look + Hypnosis + Perish Song']
-	},
-	{
-		name: "[Gen 2] Custom Game",
-		section: "Past Generations",
-
-		mod: 'gen2',
-		searchShow: false,
-		debug: true,
-		ruleset: []
-	},
-	{
-		name: "[Gen 1] OU (beta)",
-		section: "Past Generations",
-
-		mod: 'gen1',
-		ruleset: ['Pokemon', 'Standard'],
-		banlist: ['Uber']
-	},
-	{
-		name: "[Gen 1] Custom Game",
-		section: "Past Generations",
-
-		mod: 'gen1',
-		searchShow: false,
-		debug: true,
-		ruleset: []
->>>>>>> 291e1a97
 	}
 
 ];