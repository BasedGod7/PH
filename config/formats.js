// Note: This is the list of formats
// The rules that formats use are stored in data/rulesets.js

exports.Formats = [

	// XY Singles
	///////////////////////////////////////////////////////////////////

	{
		name: "Random Battle",
		section: "XY Singles",

		team: 'random',
		ruleset: ['PotD', 'Pokemon', 'Sleep Clause Mod', 'HP Percentage Mod']
	},
	{
		name: "Unrated Random Battle",
		section: "XY Singles",

		team: 'random',
		challengeShow: false,
		rated: false,
		ruleset: ['Random Battle']
	},
	{
		name: "OU",
		section: "XY Singles",

		ruleset: ['Pokemon', 'Standard', 'Team Preview', 'Swagger Clause', 'Baton Pass Clause'],
		banlist: ['Uber', 'Soul Dew', 'Gengarite', 'Kangaskhanite', 'Lucarionite']
	},
	{
		name: "OU (suspect test)",
		section: "XY Singles",

		ruleset: ['Pokemon', 'Standard', 'Team Preview', 'Swagger Clause', 'Baton Pass Clause'],
		banlist: ['Uber', 'Soul Dew', 'Gengarite', 'Kangaskhanite', 'Lucarionite', 'Aegislash']
	},
	{
		name: "Ubers",
		section: "XY Singles",

		ruleset: ['Pokemon', 'Standard Ubers', 'Team Preview'],
		banlist: []
	},
	{
		name: "UU",
		section: "XY Singles",

		ruleset: ['OU'],
		banlist: ['OU', 'BL', 'Alakazite', 'Heracronite', 'Gardevoirite', 'Medichamite', 'Drizzle', 'Drought', 'Shadow Tag']
	},
	{
		name: "RU",
		section: "XY Singles",

		ruleset: ['UU'],
		banlist: ['UU', 'BL2']
	},
	{
		name: "NU (beta)",
		section: "XY Singles",

		ruleset: ['RU'],
		banlist: ['RU', 'BL3']
	},
	{
		name: "LC",
		section: "XY Singles",

		searchShow: false,
		maxLevel: 5,
		ruleset: ['Pokemon', 'Standard', 'Team Preview', 'Little Cup'],
		banlist: ['Dragon Rage', 'Sonic Boom', 'Swagger', 'LC Uber', 'Gligar']
	},
	{
		name: "LC (suspect test)",
		section: "XY Singles",

		challengeShow: false,
		maxLevel: 5,
		ruleset: ['Pokemon', 'Standard', 'Team Preview', 'Little Cup'],
		banlist: ['Dragon Rage', 'Sonic Boom', 'Swagger', 'LC Uber', 'Gligar']
	},
	{
		name: "LC UU",
		section: "XY Singles",

		searchShow: false,
		maxLevel: 5,
		ruleset: ['LC'],
		banlist: ['Abra', 'Aipom', 'Archen', 'Bellsprout', 'Bunnelby', 'Carvanha', 'Chinchou', 'Clamperl', 'Cottonee', 'Cranidos',
			'Croagunk', 'Diglett', 'Drilbur', 'Dwebble', 'Elekid', 'Ferroseed', 'Fletchling', 'Foongus', 'Gastly', 'Honedge',
			'Houndour', 'Magnemite', 'Meditite', 'Mienfoo', 'Misdreavus', 'Omanyte', 'Onix', 'Pawniard', 'Ponyta', 'Porygon',
			'Riolu', 'Scraggy', 'Shellder', 'Slowpoke', 'Snubbull', 'Spritzee', 'Staryu', 'Taillow', 'Timburr', 'Tirtouga',
			'Trubbish', 'Vullaby', 'Vulpix', 'Zigzagoon'
		]
	},
	{
		name: "XY Battle Spot Singles",
		section: "XY Singles",

		onBegin: function () {
			this.debug('cutting down to 3');
			this.p1.pokemon = this.p1.pokemon.slice(0, 3);
			this.p1.pokemonLeft = this.p1.pokemon.length;
			this.p2.pokemon = this.p2.pokemon.slice(0, 3);
			this.p2.pokemonLeft = this.p2.pokemon.length;
		},
		maxForcedLevel: 50,
		ruleset: ['Pokemon', 'Standard GBU', 'Team Preview GBU'],
		banlist: [], // The neccessary bans are in Standard GBU
		validateTeam: function (team, format) {
			if (team.length < 3) return ['You must bring at least three Pokémon.'];
		}
	},
	{
		name: "XY Battle Spot Special 4",
		section: "XY Singles",

		mod: 'inverse',
		onBegin: function () {
			this.debug('cutting down to 3');
			this.p1.pokemon = this.p1.pokemon.slice(0, 3);
			this.p1.pokemonLeft = this.p1.pokemon.length;
			this.p2.pokemon = this.p2.pokemon.slice(0, 3);
			this.p2.pokemonLeft = this.p2.pokemon.length;
		},
		maxForcedLevel: 50,
		ruleset: ['Pokemon', 'Standard GBU', 'Team Preview GBU'],
		banlist: [], // The neccessary bans are in Standard GBU
		validateTeam: function (team, format) {
			if (team.length < 3) return ['You must bring at least three Pokémon.'];
		}
	},
	/*{
		name: "CAP Volkraken Playtest",
		section: "XY Singles",

		ruleset: ['CAP Pokemon', 'Standard', 'Team Preview'],
		banlist: ['Uber', 'Soul Dew', 'Gengarite', 'Kangaskhanite', 'Lucarionite', 'Tomohawk', 'Necturna', 'Mollux', 'Aurumoth', 'Malaconda', 'Cawmodore', 'Syclant', 'Revenankh', 'Pyroak', 'Fidgit', 'Stratagem', 'Arghonaut', 'Kitsunoh', 'Cyclohm', 'Colossoil', 'Krilowatt', 'Voodoom']
	},*/
	{
		name: "Custom Game",
		section: "XY Singles",

		searchShow: false,
		canUseRandomTeam: true,
		debug: true,
		maxLevel: 9999,
		defaultLevel: 100,
		// no restrictions, for serious (other than team preview)
		ruleset: ['Team Preview']
	},

	// XY Doubles
	///////////////////////////////////////////////////////////////////


	{
		name: "Random Doubles Battle",
		section: "XY Doubles",

		gameType: 'doubles',
		team: 'randomDoubles',
		ruleset: ['PotD', 'Pokemon', 'Sleep Clause Mod', 'HP Percentage Mod']
	},
	{
		name: "Smogon Doubles",
		section: "XY Doubles",

		gameType: 'doubles',
		ruleset: ['Pokemon', 'Standard Doubles', 'Team Preview'],
		banlist: ['Soul Dew', 'Dark Void',
			'Mewtwo', 'Lugia', 'Ho-Oh', 'Kyogre', 'Groudon', 'Rayquaza', 'Dialga', 'Palkia', 'Giratina', 'Giratina-Origin',
			'Arceus', 'Reshiram', 'Zekrom', 'Kyurem-White', 'Xerneas', 'Yveltal'
		]
	},
	{
		name: "Smogon Doubles Ubers",
		section: "XY Doubles",

		gameType: 'doubles',
		searchShow: false,
		ruleset: ['Pokemon', 'Species Clause', 'Moody Clause', 'OHKO Clause', 'Endless Battle Clause', 'HP Percentage Mod', 'Team Preview'],
		banlist: ['Unreleased', 'Illegal', 'Dark Void']
	},
	{
		name: "Smogon Doubles UU",
		section: "XY Doubles",

		gameType: 'doubles',
		searchShow: false,
		ruleset: ['Smogon Doubles'],
		banlist: ['Abomasnow', 'Aegislash', 'Aerodactyl', 'Amoonguss', 'Aromatisse', 'Azumarill', 'Bisharp', 'Breloom', 'Chandelure', 'Charizard',
			'Conkeldurr', 'Cresselia', 'Dragonite', 'Dusclops', 'Excadrill', 'Ferrothorn', 'Garchomp', 'Gardevoir', 'Genesect', 'Gengar',
			'Greninja', 'Gyarados', 'Heatran', 'Hitmontop', 'Infernape', 'Kangaskhan', 'Klefki', 'Kyurem-Black', 'Landorus-Therian', 'Latios',
			'Lucario', 'Mamoswine', 'Manectric', 'Mawile', 'Meowstic', 'Politoed', 'Rotom-Wash', 'Salamence', 'Scizor', 'Scrafty',
			'Shaymin-Sky', 'Sylveon', 'Talonflame', 'Terrakion', 'Thundurus', 'Togekiss', 'Tyranitar', 'Venusaur', 'Volcarona', 'Whimsicott', 'Zapdos'
		]
	},
	{
		name: "XY Battle Spot Doubles",
		section: "XY Doubles",

		gameType: 'doubles',
		onBegin: function () {
			this.debug('cutting down to 4');
			this.p1.pokemon = this.p1.pokemon.slice(0, 4);
			this.p1.pokemonLeft = this.p1.pokemon.length;
			this.p2.pokemon = this.p2.pokemon.slice(0, 4);
			this.p2.pokemonLeft = this.p2.pokemon.length;
		},
		maxForcedLevel: 50,
		ruleset: ['Pokemon', 'Standard GBU', 'Team Preview VGC'],
		validateTeam: function (team, format) {
			if (team.length < 4) return ['You must bring at least four Pokémon.'];
		}
	},
	{
		name: "VGC 2014",
		section: "XY Doubles",

		gameType: 'doubles',
		onBegin: function () {
			this.debug('cutting down to 4');
			this.p1.pokemon = this.p1.pokemon.slice(0, 4);
			this.p1.pokemonLeft = this.p1.pokemon.length;
			this.p2.pokemon = this.p2.pokemon.slice(0, 4);
			this.p2.pokemonLeft = this.p2.pokemon.length;
		},
		maxForcedLevel: 50,
		ruleset: ['Pokemon', 'Standard GBU', 'Team Preview VGC', 'Kalos Pokedex'],
		requirePentagon: true,
		banlist: [], // The neccessary bans are in Standard GBU
		validateTeam: function (team, format) {
			if (team.length < 4) return ['You must bring at least four Pokémon.'];
		}
	},
	{
		name: "Battle of Legends",
		section: "XY Doubles",

		gameType: 'doubles',
		onBegin: function () {
			this.debug('cutting down to 4');
			this.p1.pokemon = this.p1.pokemon.slice(0, 4);
			this.p1.pokemonLeft = this.p1.pokemon.length;
			this.p2.pokemon = this.p2.pokemon.slice(0, 4);
			this.p2.pokemonLeft = this.p2.pokemon.length;
		},
		forcedLevel: 100,
		ruleset: ['Pokemon', 'Species Clause', 'Item Clause', 'Team Preview VGC'],
		banlist: ['Unreleased', 'Illegal'],
		validateTeam: function (team, format) {
			if (team.length < 4) return ['You must bring at least four Pokémon.'];
			var legends = {Mewtwo:1, Mew:1, Lugia:1, 'Ho-Oh':1, Kyogre:1, Groudon:1, Rayquaza:1, Jirachi:1, Deoxys:1, Dialga:1, Palkia:1, Giratina:1, Phione:1, Manaphy:1, Darkrai:1, Shaymin:1, Arceus:1, Victini:1, Reshiram:1, Zekrom:1, Kyurem:1, Keldeo:1, Meloetta:1, Genesect:1, Xerneas:1, Yveltal:1, Zygarde:1};
			var legendCount = 0;
			for (var i = 0; i < team.length; i++) {
				var pokemon = this.getTemplate(team[i].species).baseSpecies;
				if (pokemon in legends) {
					if (legendCount >= 2) return ["You may only use up to two legendary/mythical Pokémon."];
					legendCount++;
				}
			}
		}
	},
	{
		name: "Doubles Challenge Cup",
		section: 'XY Doubles',

		gameType: 'doubles',
		team: 'randomCC',
		searchShow: false,
		ruleset: ['Pokemon', 'HP Percentage Mod']
	},
	{
		name: "Doubles Custom Game",
		section: "XY Doubles",

		gameType: 'doubles',
		searchShow: false,
		canUseRandomTeam: true,
		maxLevel: 9999,
		defaultLevel: 100,
		debug: true,
		// no restrictions, for serious (other than team preview)
		ruleset: ['Team Preview']
	},

	// XY Triples
	///////////////////////////////////////////////////////////////////

	{
		name: "Random Triples Battle",
		section: "XY Triples",

		gameType: 'triples',
		team: 'randomDoubles',
		ruleset: ['PotD', 'Pokemon', 'Sleep Clause Mod', 'HP Percentage Mod']
	},
	{
		name: "Smogon Triples",
		section: "XY Triples",

		gameType: 'triples',
		searchShow: false,
		ruleset: ['Pokemon', 'Species Clause', 'OHKO Clause', 'Moody Clause', 'Endless Battle Clause', 'HP Percentage Mod', 'Team Preview'],
		banlist: ['Soul Dew', 'Dark Void',
			'Mewtwo', 'Lugia', 'Ho-Oh', 'Kyogre', 'Groudon', 'Rayquaza', 'Dialga', 'Palkia', 'Giratina', 'Giratina-Origin',
			'Arceus', 'Reshiram', 'Zekrom', 'Kyurem-White', 'Xerneas', 'Yveltal'
		]
	},
	{
		name: "XY Battle Spot Triples",
		section: "XY Triples",

		gameType: 'triples',
		maxForcedLevel: 50,
		ruleset: ['Pokemon', 'Standard GBU', 'Team Preview VGC'],
		validateTeam: function (team, format) {
			if (team.length < 6) return ['You must bring six Pokémon.'];
		}
	},
	{
		name: "Pikachu Tournamentchu",
		section: "XY Triples",

		gameType: 'triples',
		maxForcedLevel: 50,
		ruleset: ['Pokemon', 'Standard GBU', 'Team Preview VGC', 'Kalos Pokedex'],
		validateTeam: function (team, format) {
			for (var i = 0; i < team.length; i++) {
				if (Tools.getTemplate(team[i]).species === 'Pikachu') return;
			}
			return ['Your team must have Pikachu.'];
		},
		validateSet: function (set) {
			var template = this.getTemplate(set.species || set.name);
			if (!template.evos || template.evos.length === 0) {
				return [set.species + " is banned as it cannot evolve."];
			}
		}
	},
	{
		name: "Triples Challenge Cup",
		section: "XY Triples",

		gameType: 'triples',
		team: 'randomCC',
		searchShow: false,
		ruleset: ['Pokemon', 'HP Percentage Mod']
	},
	{
		name: "Triples Custom Game",
		section: "XY Triples",

		gameType: 'triples',
		searchShow: false,
		canUseRandomTeam: true,
		maxLevel: 9999,
		defaultLevel: 100,
		debug: true,
		// no restrictions, for serious (other than team preview)
		ruleset: ['Team Preview']
	},

	// Other Metagames
	///////////////////////////////////////////////////////////////////

	{
		name: "Mediocremons",
		section: "OM of the Month",
		column: 2,

		ruleset: ['OU'],
		banlist: ['Clefable', 'Kingdra', 'Venomoth', 'Abomasite', 'Mawilite', 'Medichamite', 'Huge Power', 'Pure Power'],
		validateSet: function (set) {
			var template = this.getTemplate(set.species || set.name);
			for (var stat in template.baseStats) {
				if (template.baseStats[stat] >= 100) return [set.species + " has a base stat of 100 or more."];
			}
		}
	},
	{
		name: "Pokemon Throwback",
		section: "OM of the Month",

		mod: 'gen4',
		ruleset: ['Pokemon', 'OHKO Clause', 'HP Percentage Mod', 'Ability Clause'],
		banlist: ['Wonder Guard', 'Shadow Tag', 'Arena Trap', 'Pure Power', 'Huge Power']
	},
	{
		name: "CAP",
		section: "Other Metagames",
		column: 2,

		ruleset: ['CAP Pokemon', 'Standard', 'Team Preview', 'Swagger Clause', 'Baton Pass Clause'],
		banlist: ['Uber', 'Soul Dew', 'Gengarite', 'Kangaskhanite', 'Lucarionite']
	},
	{
		name: "Challenge Cup",
		section: "Other Metagames",

		team: 'randomCC',
		ruleset: ['Pokemon', 'HP Percentage Mod']
	},
	{
		name: "Challenge Cup 1-vs-1",
		section: "Other Metagames",

		team: 'randomCC',
		ruleset: ['Pokemon', 'Team Preview 1v1', 'HP Percentage Mod'],
		onBegin: function () {
			this.debug('Cutting down to 1');
			this.p1.pokemon = this.p1.pokemon.slice(0, 1);
			this.p1.pokemonLeft = this.p1.pokemon.length;
			this.p2.pokemon = this.p2.pokemon.slice(0, 1);
			this.p2.pokemonLeft = this.p2.pokemon.length;
		}
	},
	{
		name: "Balanced Hackmons",
		section: "Other Metagames",

		ruleset: ['Pokemon', 'OHKO Clause', 'HP Percentage Mod', 'Ability Clause'],
		banlist: ['Wonder Guard', 'Shadow Tag', 'Arena Trap', 'Pure Power', 'Huge Power', 'Parental Bond']
	},
	{
		name: "1v1",
		section: 'Other Metagames',

		onBegin: function () {
			this.p1.pokemon = this.p1.pokemon.slice(0, 1);
			this.p1.pokemonLeft = this.p1.pokemon.length;
			this.p2.pokemon = this.p2.pokemon.slice(0, 1);
			this.p2.pokemonLeft = this.p2.pokemon.length;
		},
		ruleset: ['Pokemon', 'Standard', 'Swagger Clause', 'Team Preview 1v1'],
		banlist: ['Unreleased', 'Illegal', 'Focus Sash', 'Kangaskhanite', 'Soul Dew',
			'Arceus', 'Blaziken', 'Darkrai', 'Deoxys', 'Deoxys-Attack', 'Dialga', 'Giratina', 'Giratina-Origin', 'Groudon', 'Ho-Oh',
			'Kyogre', 'Kyurem-White', 'Lugia', 'Mewtwo', 'Palkia', 'Rayquaza', 'Reshiram', 'Shaymin-Sky', 'Xerneas', 'Yveltal', 'Zekrom'
		],
		validateTeam: function (team, format) {
			if (team.length > 3) return ['You may only bring up to three Pokémon.'];
		}
	},
	{
		name: "OU Monotype",
		section: "Other Metagames",

		ruleset: ['OU', 'Same Type Clause'],
		banlist: ['Talonflame']
	},
	{
		name: "Tier Shift",
		section: "Other Metagames",

		mod: 'tiershift',
		ruleset: ['OU']
	},
	{
		name: "Almost Any Ability",
		section: "Other Metagames",

		ruleset: ['Pokemon', 'Standard', 'Team Preview', 'Swagger Clause', 'Baton Pass Clause'],
		banlist: ['Ignore Illegal Abilities', 'Uber', 'Gengarite', 'Kangaskhanite', 'Lucarionite', 'Soul Dew',
			'Archeops', 'Kyurem-Black', 'Regigigas', 'Slaking', 'Shedinja + Sturdy', 'Smeargle + Prankster'
		],
		validateSet: function(set) {
			var bannedAbilities = {'Aerilate': 1, 'Arena Trap': 1, 'Contrary': 1, 'Fur Coat': 1, 'Huge Power': 1, 'Imposter': 1, 'Parental Bond': 1, 'Pure Power': 1, 'Shadow Tag': 1, 'Simple':1, 'Speed Boost': 1, 'Wonder Guard': 1};
			if (set.ability in bannedAbilities) {
				var template = this.getTemplate(set.species || set.name);
				var legalAbility = false;
				for (var i in template.abilities) {
					if (set.ability === template.abilities[i]) legalAbility = true;
				}
				if (!legalAbility) return ['The ability ' + set.ability + ' is banned on Pokémon that do not naturally have it.'];
			}
		}
	},
	{
		name: "STABmons",
		section: "Other Metagames",

		ruleset: ['OU'],
		banlist: ['Porygon-Z', 'Sylveon']
	},
	{
		name: "Sky Battles",
		section: "Other Metagames",

		validateSet: function (set) {
			var template = this.getTemplate(set.species || set.name);
			if (template.types.indexOf('Flying') === -1 && set.ability !== 'Levitate') {
				return [set.species + " is not a Flying type and does not have the ability Levitate."];
			}
		},
		ruleset: ['Pokemon', 'Standard', 'Evasion Abilities Clause', 'Team Preview'],
		banlist: ['Uber', 'Iron Ball', 'Pinsirite', 'Soul Dew',
			'Body Slam', 'Bulldoze', 'Dig', 'Dive', 'Earth Power', 'Earthquake', 'Electric Terrain', 'Fire Pledge', 'Fissure', 'Flying Press',
			'Frenzy Plant', 'Geomancy', 'Grass Knot', 'Grass Pledge', 'Grassy Terrain', 'Gravity', 'Heat Crash', 'Heavy Slam', 'Ingrain', "Land's Wrath",
			'Magnitude', 'Mat Block', 'Misty Terrain', 'Mud Sport', 'Muddy Water', 'Rototiller', 'Seismic Toss', 'Slam', 'Smack Down', 'Spikes',
			'Stomp', 'Substitute', 'Surf', 'Toxic Spikes', 'Water Pledge', 'Water Sport',
			'Archen', 'Chatot', 'Delibird', 'Dodrio', 'Doduo', 'Ducklett', "Farfetch'd", 'Fletchling', 'Gastly', 'Gengar',
			'Hawlucha', 'Hoothoot', 'Murkrow', 'Natu', 'Pidgey', 'Pidove', 'Rufflet', 'Shaymin-Sky', 'Spearow', 'Starly',
			'Taillow', 'Vullaby'
		]
	},
	{
		name: "Inverse Battle",
		section: "Other Metagames",

		mod: 'inverse',
		ruleset: ['Pokemon', 'Standard', 'Evasion Abilities Clause', 'Swagger Clause', 'Baton Pass Clause', 'Team Preview'],
		banlist: ['Gengarite', 'Kangaskhanite', 'Soul Dew',
			'Arceus', 'Darkrai', 'Deoxys-Attack', 'Giratina', 'Giratina-Origin', 'Groudon', 'Ho-Oh', 'Kyogre', 'Kyurem-Black', 'Lugia',
			'Mewtwo', 'Palkia', 'Rayquaza', 'Reshiram', 'Shaymin-Sky', 'Kyurem-White', 'Xerneas', 'Yveltal', 'Zekrom'
		]
	},
	{
		name: "Hackmons",
		section: "Other Metagames",

		ruleset: ['Pokemon', 'HP Percentage Mod']
	},
	{
		name: "Alphabet Cup",
		section: "Other Metagames",

		searchShow: false,
		ruleset: ['OU'],
		banlist: ['Swoobat'],
		validateTeam: function (team, format) {
			var letters = {};
			var letter = '';
			for (var i = 0; i < team.length; i++) {
				letter = Tools.getTemplate(team[i]).species.slice(0, 1).toUpperCase();
				if (letter in letters) return ['Your team cannot have more that one Pokémon starting with the letter "' + letter + '".'];
				letters[letter] = 1;
			}
		}
	},
	{
		name: "Averagemons",
		section: "Other Metagames",

		mod: 'averagemons',
		searchShow: false,
		ruleset: ['Pokemon', 'Standard', 'Evasion Abilities Clause', 'Swagger Clause', 'Baton Pass Clause', 'Team Preview'],
		banlist: ['DeepSeaScale', 'DeepSeaTooth', 'Eviolite', 'Light Ball', 'Mawilite', 'Medichamite', 'Soul Dew', 'Thick Club', 'Huge Power', 'Pure Power', 'Shedinja', 'Smeargle']
	},
	{
		name: "Gen-NEXT OU",
		section: "Other Metagames",

		mod: 'gennext',
		searchShow: false,
		ruleset: ['Pokemon', 'Standard NEXT', 'Team Preview'],
		banlist: ['Uber']
	},
	{
		name: "Middle Cup",
		section: "Other Metagames",

		searchShow: false,
		maxLevel: 50,
		defaultLevel: 50,
		validateSet: function (set) {
			var template = this.getTemplate(set.species || set.name);
			if (!template.evos || template.evos.length === 0 || !template.prevo) {
				return [set.species + " is not the middle Pokémon in an evolution chain."];
			}
		},
		ruleset: ['Pokemon', 'Standard', 'Team Preview'],
		banlist: ['Eviolite']
	},
	{
		name: "[Gen 5] Glitchmons",
		section: "Other Metagames",

		mod: 'gen5',
		searchShow: false,
		mimicGlitch: true,
		ruleset: ['Pokemon', 'Team Preview', 'HP Percentage Mod'],
		banlist: ['Illegal', 'Unreleased']
	},
	{
		name: "Gen-NEXT OU",
		section: "Other Metagames",

		mod: 'gennext',
		searchShow: false,
		ruleset: ['Pokemon', 'Standard NEXT', 'Team Preview'],
		banlist: ['Uber']
	},

	// BW2 Singles
	///////////////////////////////////////////////////////////////////

	{
		name: "[Gen 5] OU",
		section: "BW2 Singles",
		column: 3,

		mod: 'gen5',
		ruleset: ['Pokemon', 'Standard', 'Evasion Abilities Clause', 'Team Preview'],
		banlist: ['Uber', 'Drizzle ++ Swift Swim', 'Soul Dew']
	},
	{
		name: "[Gen 5] Ubers",
		section: "BW2 Singles",

		mod: 'gen5',
		ruleset: ['Pokemon', 'Team Preview', 'Standard Ubers'],
		banlist: []
	},
	{
		name: "[Gen 5] UU",
		section: "BW2 Singles",

		mod: 'gen5',
		ruleset: ['[Gen 5] OU'],
		banlist: ['OU', 'BL', 'Drought', 'Sand Stream']
	},
	{
		name: "[Gen 5] RU",
		section: "BW2 Singles",

		mod: 'gen5',
		ruleset: ['[Gen 5] UU'],
		banlist: ['UU', 'BL2', 'Shell Smash + Baton Pass', 'Snow Warning']
	},
	{
		name: "[Gen 5] NU",
		section: "BW2 Singles",

		mod: 'gen5',
		ruleset: ['[Gen 5] RU'],
		banlist: ['RU', 'BL3', 'Prankster + Assist']
	},
	{
		name: "[Gen 5] LC",
		section: "BW2 Singles",

		mod: 'gen5',
		maxLevel: 5,
		ruleset: ['Pokemon', 'Standard', 'Team Preview', 'Little Cup'],
		banlist: ['Berry Juice', 'Soul Dew', 'Dragon Rage', 'Sonic Boom', 'LC Uber', 'Gligar', 'Scyther', 'Sneasel', 'Tangela']
	},
	{
		name: "[Gen 5] GBU Singles",
		section: "BW2 Singles",

		mod: 'gen5',
		validateSet: function (set) {
			if (!set.level || set.level >= 50) set.forcedLevel = 50;
			return [];
		},
		onBegin: function () {
			this.debug('cutting down to 3');
			this.p1.pokemon = this.p1.pokemon.slice(0, 3);
			this.p1.pokemonLeft = this.p1.pokemon.length;
			this.p2.pokemon = this.p2.pokemon.slice(0, 3);
			this.p2.pokemonLeft = this.p2.pokemon.length;
		},
		ruleset: ['Pokemon', 'Standard GBU', 'Team Preview GBU'],
		banlist: ['Sky Drop', 'Dark Void']
	},
	{
		name: "[Gen 5] Custom Game",
		section: "BW2 Singles",

		mod: 'gen5',
		searchShow: false,
		canUseRandomTeam: true,
		debug: true,
		maxLevel: 9999,
		defaultLevel: 100,
		// no restrictions, for serious (other than team preview)
		ruleset: ['Team Preview']
	},

	// BW2 Doubles
	///////////////////////////////////////////////////////////////////

	{
		name: "[Gen 5] Smogon Doubles",
		section: 'BW2 Doubles',
		column: 3,

		mod: 'gen5',
		gameType: 'doubles',
		ruleset: ['Pokemon', 'Standard', 'Evasion Abilities Clause', 'Team Preview'],
		banlist: ['Unreleased', 'Illegal', 'Dark Void', 'Soul Dew', 'Sky Drop',
			'Mewtwo',
			'Lugia',
			'Ho-Oh',
			'Kyogre',
			'Groudon',
			'Rayquaza',
			'Dialga',
			'Palkia',
			'Giratina', 'Giratina-Origin',
			'Arceus',
			'Reshiram',
			'Zekrom',
			'Kyurem-White'
		]
	},
	{
		name: "[Gen 5] GBU Doubles",
		section: 'BW2 Doubles',

		mod: 'gen5',
		gameType: 'doubles',
		onBegin: function () {
			this.debug('cutting down to 4');
			this.p1.pokemon = this.p1.pokemon.slice(0, 4);
			this.p1.pokemonLeft = this.p1.pokemon.length;
			this.p2.pokemon = this.p2.pokemon.slice(0, 4);
			this.p2.pokemonLeft = this.p2.pokemon.length;
		},
		maxForcedLevel: 50,
		ruleset: ['Pokemon', 'Standard GBU', 'Team Preview VGC'],
		banlist: ['Sky Drop', 'Dark Void']
	},
	{
		name: "[Gen 5] Doubles Custom Game",
		section: 'BW2 Doubles',

		mod: 'gen5',
		gameType: 'doubles',
		searchShow: false,
		canUseRandomTeam: true,
		debug: true,
		maxLevel: 9999,
		defaultLevel: 100,
		// no restrictions, for serious (other than team preview)
		ruleset: ['Team Preview']
	},

	// Past Generations
	///////////////////////////////////////////////////////////////////

	{
		name: "[Gen 4] OU",
		section: "Past Generations",
<<<<<<< HEAD
		column: 2,
=======
		column: 3,
>>>>>>> 6594d616

		mod: 'gen4',
		ruleset: ['Pokemon', 'Standard'],
		banlist: ['Uber']
	},
	{
		name: "[Gen 4] Ubers",
		section: "Past Generations",

		mod: 'gen4',
		ruleset: ['Pokemon', 'Standard'],
		banlist: ['Arceus']
	},
	{
		name: "[Gen 4] UU",
		section: "Past Generations",

		mod: 'gen4',
		ruleset: ['Pokemon', 'Standard'],
		banlist: ['Uber', 'OU', 'BL']
	},
	{
		name: "[Gen 4] LC",
		section: "Past Generations",

		mod: 'gen4',
		maxLevel: 5,
		ruleset: ['Pokemon', 'Standard', 'Little Cup'],
		banlist: ['Berry Juice', 'DeepSeaTooth', 'Dragon Rage', 'Sonic Boom', 'Meditite', 'Misdreavus', 'Murkrow', 'Scyther', 'Sneasel', 'Tangela', 'Yanma']
	},
	{
		name: "[Gen 4] Custom Game",
		section: "Past Generations",

		mod: 'gen4',
		searchShow: false,
<<<<<<< HEAD
		debug: true,
		ruleset: ['Pokemon', 'HP Percentage Mod']
=======
		canUseRandomTeam: true,
		debug: true,
		maxLevel: 9999,
		defaultLevel: 100,
		// no restrictions
		ruleset: []
>>>>>>> 6594d616
	},
	{
		name: "[Gen 3] OU (beta)",
		section: "Past Generations",

		mod: 'gen3',
		ruleset: ['Pokemon', 'Standard'],
		banlist: ['Uber', 'Smeargle + Ingrain']
	},
	{
		name: "[Gen 3] Custom Game",
		section: "Past Generations",

		mod: 'gen3',
		searchShow: false,
		debug: true,
		ruleset: ['Pokemon', 'HP Percentage Mod']
	},
	{
		name: "[Gen 2] OU (beta)",
		section: "Past Generations",

		mod: 'gen2',
<<<<<<< HEAD
		debug: true,
		ruleset: ['Pokemon', 'Standard'],
		banlist: ['Uber', 'Mean Look + Hypnosis + Perish Song']
=======
		ruleset: ['Pokemon', 'Standard'],
		banlist: ['Uber',
			'Hypnosis + Perish Song + Mean Look',
			'Hypnosis + Perish Song + Spider Web',
			'Lovely Kiss + Perish Song + Mean Look',
			'Lovely Kiss + Perish Song + Spider Web',
			'Sing + Perish Song + Mean Look',
			'Sing + Perish Song + Spider Web',
			'Sleep Powder + Perish Song + Mean Look',
			'Sleep Powder + Perish Song + Spider Web',
			'Spore + Perish Song + Mean Look',
			'Spore + Perish Song + Spider Web'
		]
>>>>>>> 6594d616
	},
	{
		name: "[Gen 2] Custom Game",
		section: "Past Generations",

		mod: 'gen2',
		searchShow: false,
		debug: true,
		ruleset: ['Pokemon', 'HP Percentage Mod']
	},
	{
		name: "[Gen 1] OU (beta)",
		section: "Past Generations",

		mod: 'gen1',
		ruleset: ['Pokemon', 'Standard'],
		banlist: ['Uber',
			'Kakuna + Poison Sting + Harden', 'Kakuna + String Shot + Harden',
			'Beedrill + Poison Sting + Harden', 'Beedrill + String Shot + Harden',
			'Nidoking + Fury Attack + Thrash',
			'Exeggutor + Poison Powder + Stomp', 'Exeggutor + Sleep Powder + Stomp', 'Exeggutor + Stun Spore + Stomp',
			'Eevee + Tackle + Growl',
			'Vaporeon + Tackle + Growl',
			'Jolteon + Tackle + Growl', 'Jolteon + Focus Energy + Thunder Shock',
			'Flareon + Tackle + Growl', 'Flareon + Focus Energy + Ember'
		]
	},
	{
		name: "[Gen 1] Custom Game",
		section: "Past Generations",

		mod: 'gen1',
		searchShow: false,
		debug: true,
		ruleset: ['Pokemon', 'HP Percentage Mod']
	}

];<|MERGE_RESOLUTION|>--- conflicted
+++ resolved
@@ -549,15 +549,6 @@
 		searchShow: false,
 		ruleset: ['Pokemon', 'Standard', 'Evasion Abilities Clause', 'Swagger Clause', 'Baton Pass Clause', 'Team Preview'],
 		banlist: ['DeepSeaScale', 'DeepSeaTooth', 'Eviolite', 'Light Ball', 'Mawilite', 'Medichamite', 'Soul Dew', 'Thick Club', 'Huge Power', 'Pure Power', 'Shedinja', 'Smeargle']
-	},
-	{
-		name: "Gen-NEXT OU",
-		section: "Other Metagames",
-
-		mod: 'gennext',
-		searchShow: false,
-		ruleset: ['Pokemon', 'Standard NEXT', 'Team Preview'],
-		banlist: ['Uber']
 	},
 	{
 		name: "Middle Cup",
@@ -746,11 +737,7 @@
 	{
 		name: "[Gen 4] OU",
 		section: "Past Generations",
-<<<<<<< HEAD
-		column: 2,
-=======
 		column: 3,
->>>>>>> 6594d616
 
 		mod: 'gen4',
 		ruleset: ['Pokemon', 'Standard'],
@@ -787,17 +774,12 @@
 
 		mod: 'gen4',
 		searchShow: false,
-<<<<<<< HEAD
-		debug: true,
-		ruleset: ['Pokemon', 'HP Percentage Mod']
-=======
 		canUseRandomTeam: true,
 		debug: true,
 		maxLevel: 9999,
 		defaultLevel: 100,
 		// no restrictions
 		ruleset: []
->>>>>>> 6594d616
 	},
 	{
 		name: "[Gen 3] OU (beta)",
@@ -821,11 +803,6 @@
 		section: "Past Generations",
 
 		mod: 'gen2',
-<<<<<<< HEAD
-		debug: true,
-		ruleset: ['Pokemon', 'Standard'],
-		banlist: ['Uber', 'Mean Look + Hypnosis + Perish Song']
-=======
 		ruleset: ['Pokemon', 'Standard'],
 		banlist: ['Uber',
 			'Hypnosis + Perish Song + Mean Look',
@@ -839,7 +816,6 @@
 			'Spore + Perish Song + Mean Look',
 			'Spore + Perish Song + Spider Web'
 		]
->>>>>>> 6594d616
 	},
 	{
 		name: "[Gen 2] Custom Game",
