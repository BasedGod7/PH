--- conflicted
+++ resolved
@@ -304,14 +304,6 @@
 		}
 	},
 	{
-		name: "Pokemon Throwback",
-		section: "OM of the Month",
-
-		mod: 'gen4',
-		ruleset: ['Pokemon', 'OHKO Clause', 'HP Percentage Mod', 'Ability Clause'],
-		banlist: ['Wonder Guard', 'Shadow Tag', 'Arena Trap', 'Pure Power', 'Huge Power']
-	},
-	{
 		name: "CAP",
 		section: "Other Metagames",
 
@@ -507,15 +499,6 @@
 		mimicGlitch: true,
 		ruleset: ['Pokemon', 'Team Preview', 'HP Percentage Mod'],
 		banlist: ['Illegal', 'Unreleased']
-	},
-	{
-		name: "Gen-NEXT OU",
-		section: "Other Metagames",
-
-		mod: 'gennext',
-		searchShow: false,
-		ruleset: ['Pokemon', 'Standard NEXT', 'Team Preview'],
-		banlist: ['Uber']
 	},
 
 	// BW2 Singles
@@ -661,127 +644,6 @@
 		defaultLevel: 100,
 		// no restrictions, for serious (other than team preview)
 		ruleset: ['Team Preview']
-<<<<<<< HEAD
-=======
-	},
-
-	// Past Generations
-	///////////////////////////////////////////////////////////////////
-
-	{
-		name: "[Gen 4] OU",
-		section: "Past Generations",
-		column: 2,
-
-		mod: 'gen4',
-		ruleset: ['Pokemon', 'Standard'],
-		banlist: ['Uber']
-	},
-	{
-		name: "[Gen 4] Ubers",
-		section: "Past Generations",
-
-		mod: 'gen4',
-		ruleset: ['Pokemon', 'Standard'],
-		banlist: ['Arceus']
-	},
-	{
-		name: "[Gen 4] UU",
-		section: "Past Generations",
-
-		mod: 'gen4',
-		ruleset: ['Pokemon', 'Standard'],
-		banlist: ['Uber', 'OU', 'BL']
-	},
-	{
-		name: "[Gen 4] LC",
-		section: "Past Generations",
-
-		mod: 'gen4',
-		maxLevel: 5,
-		ruleset: ['Pokemon', 'Standard', 'Little Cup'],
-		banlist: ['Berry Juice', 'DeepSeaTooth', 'Dragon Rage', 'Sonic Boom', 'Meditite', 'Misdreavus', 'Murkrow', 'Scyther', 'Sneasel', 'Tangela', 'Yanma']
-	},
-	{
-		name: "[Gen 4] Custom Game",
-		section: "Past Generations",
-
-		mod: 'gen4',
-		searchShow: false,
-		debug: true,
-		ruleset: ['Pokemon', 'HP Percentage Mod']
-	},
-	{
-		name: "[Gen 3] OU (beta)",
-		section: "Past Generations",
-
-		mod: 'gen3',
-		ruleset: ['Pokemon', 'Standard'],
-		banlist: ['Uber', 'Smeargle + Ingrain']
-	},
-	{
-		name: "[Gen 3] Custom Game",
-		section: "Past Generations",
-
-		mod: 'gen3',
-		searchShow: false,
-		debug: true,
-		ruleset: ['Pokemon', 'HP Percentage Mod']
-	},
-	{
-		name: "[Gen 2] OU (beta)",
-		section: "Past Generations",
-
-		mod: 'gen2',
-		ruleset: ['Pokemon', 'Standard'],
-		banlist: ['Uber',
-			'Hypnosis + Perish Song + Mean Look',
-			'Hypnosis + Perish Song + Spider Web',
-			'Lovely Kiss + Perish Song + Mean Look',
-			'Lovely Kiss + Perish Song + Spider Web',
-			'Sing + Perish Song + Mean Look',
-			'Sing + Perish Song + Spider Web',
-			'Sleep Powder + Perish Song + Mean Look',
-			'Sleep Powder + Perish Song + Spider Web',
-			'Spore + Perish Song + Mean Look',
-			'Spore + Perish Song + Spider Web'
-		]
-	},
-	{
-		name: "[Gen 2] Custom Game",
-		section: "Past Generations",
-
-		mod: 'gen2',
-		searchShow: false,
-		debug: true,
-		ruleset: ['Pokemon', 'HP Percentage Mod']
-	},
-	{
-		name: "[Gen 1] OU (beta)",
-		section: "Past Generations",
-
-		mod: 'gen1',
-		ruleset: ['Pokemon', 'Standard'],
-		banlist: ['Uber',
-			'Kakuna + Poison Sting + Harden', 'Kakuna + String Shot + Harden',
-			'Beedrill + Poison Sting + Harden', 'Beedrill + String Shot + Harden',
-			'Nidoking + Fury Attack + Thrash',
-			'Exeggutor + Poison Powder + Stomp', 'Exeggutor + Sleep Powder + Stomp', 'Exeggutor + Stun Spore + Stomp',
-			'Eevee + Tackle + Growl',
-			'Vaporeon + Tackle + Growl',
-			'Jolteon + Tackle + Growl', 'Jolteon + Focus Energy + Thunder Shock',
-			'Flareon + Tackle + Growl', 'Flareon + Focus Energy + Ember'
-		]
-	},
-	{
-		name: "[Gen 1] Custom Game",
-		section: "Past Generations",
-
-		mod: 'gen1',
-		searchShow: false,
-		debug: true,
-		ruleset: ['Pokemon', 'HP Percentage Mod']
->>>>>>> ac32aa2d
 	}
 
 ];