--- conflicted
+++ resolved
@@ -129,7 +129,7 @@
 	// XY Doubles
 	///////////////////////////////////////////////////////////////////
 
-	
+
 	{
 		name: "Random Doubles Battle",
 		section: "XY Doubles",
@@ -512,8 +512,6 @@
 		banlist: ['Soul Dew', 'Thick Club', 'Deepseatooth', 'Deepseascale', 'Light Ball', 'Mawilite', 'Medichamite', 'Eviolite', 'Shedinja', 'Smeargle', 'Huge Power', 'Pure Power']
 	},
 	{
-<<<<<<< HEAD
-=======
 		name: "Alphabet Cup",
 		section: "Other Metagames",
 
@@ -537,16 +535,6 @@
 		}
 	},
 	{
-		name: "Gen-NEXT OU",
-		section: "Other Metagames",
-
-		mod: 'gennext',
-		searchShow: false,
-		ruleset: ['Pokemon', 'Standard NEXT', 'Team Preview'],
-		banlist: ['Uber']
-	},
-	{
->>>>>>> d144268c
 		name: "[Gen 5] Glitchmons",
 		section: "Other Metagames",
 
