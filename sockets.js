--- conflicted
+++ resolved
@@ -24,11 +24,7 @@
 	var workers = exports.workers = {};
 
 	var spawnWorker = exports.spawnWorker = function () {
-<<<<<<< HEAD
-		var worker = fakeProcess.server; //cluster.fork({PSPORT: Config.port});
-=======
 		var worker = fakeProcess.server;
->>>>>>> 8fadcd6d
 		var id = worker.id;
 		workers[id] = worker;
 		worker.on('message', function (data) {
@@ -130,19 +126,10 @@
 
 	var Cidr = require('./cidr');
 
-<<<<<<< HEAD
-	/*if (Config.crashguard) {
-		// graceful crash
-		process.on('uncaughtException', function (err) {
-			require('./crashlogger.js')(err, 'Socket process ' + cluster.worker.id + ' (' + process.pid + ')');
-		});
-	}*/
-=======
 	// graceful crash
 	/*process.on('uncaughtException', function (err) {
 		require('./crashlogger.js')(err, 'Socket process ' + cluster.worker.id + ' (' + process.pid + ')');
 	});*/
->>>>>>> 8fadcd6d
 
 	var app = require('http').createServer();
 	var appssl;
