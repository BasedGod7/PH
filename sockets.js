/**
 * Connections
 * Pokemon Showdown - http://pokemonshowdown.com/
 *
 * Abstraction layer for multi-process SockJS connections.
 *
 * This file handles all the communications between the users'
 * browsers, the networking processes, and users.js in the
 * main process.
 *
 * @license MIT license
 */

//var cluster = require('cluster');
var Config = require('./config/config');
var fakeProcess = new (require('./fake-process').FakeProcess)();

/*if (cluster.isMaster) {

	cluster.setupMaster({
		exec: 'sockets.js'
	});*/

	var workers = exports.workers = {};

<<<<<<< HEAD
	var spawnWorker = exports.spawnWorker = function() {
		var worker = fakeProcess.server; //cluster.fork({PSPORT: Config.port});
=======
	var spawnWorker = exports.spawnWorker = function () {
		var worker = cluster.fork({PSPORT: Config.port});
>>>>>>> 291e1a97
		var id = worker.id;
		workers[id] = worker;
		worker.on('message', function (data) {
			// console.log('master received: ' + data);
			switch (data.charAt(0)) {
			case '*': // *socketid, ip
				// connect
				var nlPos = data.indexOf('\n');
				Users.socketConnect(worker, id, data.substr(1, nlPos - 1), data.substr(nlPos + 1));
				break;

			case '!': // !socketid
				// disconnect
				Users.socketDisconnect(worker, id, data.substr(1));
				break;

			case '<': // <socketid, message
				// message
				var nlPos = data.indexOf('\n');
				Users.socketReceive(worker, id, data.substr(1, nlPos - 1), data.substr(nlPos + 1));
				break;
			}
		});
	};

<<<<<<< HEAD
	//var workerCount = Config.workers || 1;
	//for (var i=0; i<workerCount; i++) {
=======
	var workerCount = Config.workers || 1;
	for (var i = 0; i < workerCount; i++) {
>>>>>>> 291e1a97
		spawnWorker();
	//}

<<<<<<< HEAD
	var killWorker = exports.killWorker = function(worker) {
		/*var idd = worker.id+'-';
=======
	var killWorker = exports.killWorker = function (worker) {
		var idd = worker.id + '-';
>>>>>>> 291e1a97
		var count = 0;
		for (var connectionid in Users.connections) {
			if (connectionid.substr(idd.length) === idd) {
				var connection = Users.connections[connectionid];
				Users.socketDisconnect(worker, worker.id, connection.socketid);
				count++;
			}
		}
		try {
			worker.kill();
		} catch (e) {}
		delete workers[worker.id];
		return count;*/
		return 0;
	};

<<<<<<< HEAD
	var killPid = exports.killPid = function(pid) {
		/*pid = ''+pid;
=======
	var killPid = exports.killPid = function (pid) {
		pid = '' + pid;
>>>>>>> 291e1a97
		for (var id in workers) {
			var worker = workers[id];
			if (pid === '' + worker.process.pid) {
				return killWorker(worker);
			}
		}*/
		return false;
	};

	exports.socketSend = function (worker, socketid, message) {
		worker.send('>' + socketid + '\n' + message);
	};
	exports.socketDisconnect = function (worker, socketid) {
		worker.send('!' + socketid);
	};

	exports.channelBroadcast = function (channelid, message) {
		for (var workerid in workers) {
			workers[workerid].send('#' + channelid + '\n' + message);
		}
	};
	exports.channelSend = function (worker, channelid, message) {
		worker.send('#' + channelid + '\n' + message);
	};
	exports.channelAdd = function (worker, channelid, socketid) {
		worker.send('+'+channelid + '\n' + socketid);
	};
	exports.channelRemove = function (worker, channelid, socketid) {
		worker.send('-' + channelid + '\n' + socketid);
	};

//} else {
	// is worker

	if (process.env.PSPORT) Config.port = +process.env.PSPORT;

	// ofe is optional
	// if installed, it will heap dump if the process runs out of memory
	try {
		require('ofe').call();
	} catch (e) {}

	// Static HTTP server

	// This handles the custom CSS and custom avatar features, and also
	// redirects yourserver:8001 to yourserver-8001.psim.us

	// It's optional if you don't need these features.

	var Cidr = require('./cidr');

	/*if (Config.crashguard) {
		// graceful crash
		process.on('uncaughtException', function (err) {
			require('./crashlogger.js')(err, 'Socket process ' + cluster.worker.id + ' (' + process.pid + ')');
		});
	}*/

	var app = require('http').createServer();
	var appssl;
	if (Config.ssl) {
		appssl = require('https').createServer(Config.ssl.options);
	}
	try {
		(function () {
			var nodestatic = require('node-static');
			var cssserver = new nodestatic.Server('./config');
			var avatarserver = new nodestatic.Server('./config/avatars');
			var staticserver = new nodestatic.Server('./static');
			var staticRequestHandler = function (request, response) {
				request.resume();
				request.addListener('end', function () {
					if (Config.customhttpresponse &&
							Config.customhttpresponse(request, response)) {
						return;
					}
					var server;
					if (request.url === '/custom.css') {
						server = cssserver;
					} else if (request.url.substr(0, 9) === '/avatars/') {
						request.url = request.url.substr(8);
						server = avatarserver;
					} else {
						if (/^\/([A-Za-z0-9][A-Za-z0-9-]*)\/?$/.test(request.url)) {
							request.url = '/';
						}
						server = staticserver;
					}
					server.serve(request, response, function (e, res) {
						if (e && (e.status === 404)) {
							staticserver.serveFile('404.html', 404, {}, request, response);
						}
					});
				});
			};
			app.on('request', staticRequestHandler);
			if (appssl) {
				appssl.on('request', staticRequestHandler);
			}
		})();
	} catch (e) {
		console.log('Could not start node-static - try `npm install` if you want to use it');
	}

	// SockJS server

	// This is the main server that handles users connecting to our server
	// and doing things on our server.

	var sockjs = require('sockjs');

	var server = sockjs.createServer({
		sockjs_url: "//play.pokemonshowdown.com/js/lib/sockjs-0.3.min.js",
		log: function (severity, message) {
			if (severity === 'error') console.log('ERROR: ' + message);
		},
		prefix: '/showdown',
		websocket: !Config.disablewebsocket
	});

	var sockets = {};
	var channels = {};

	// Deal with phantom connections.
	var sweepClosedSockets = function () {
		for (var s in sockets) {
			if (sockets[s].protocol === 'xhr-streaming' &&
				sockets[s]._session &&
				sockets[s]._session.recv) {
				sockets[s]._session.recv.didClose();
			}

			// A ghost connection's `_session.to_tref._idlePrev` (and `_idleNext`) property is `null` while
			// it is an object for normal users. Under normal circumstances, those properties should only be
			// `null` when the timeout has already been called, but somehow it's not happening for some connections.
			// Simply calling `_session.timeout_cb` (the function bound to the aformentioned timeout) manually
			// on those connections kills those connections. For a bit of background, this timeout is the timeout
			// that sockjs sets to wait for users to reconnect within that time to continue their session.
			if (sockets[s]._session &&
				sockets[s]._session.to_tref &&
				!sockets[s]._session.to_tref._idlePrev) {
				sockets[s]._session.timeout_cb();
			}
		}
	};
	var interval;
	if (!Config.herokuhack) {
		interval = setInterval(sweepClosedSockets, 1000 * 60 * 10);
	}

<<<<<<< HEAD
	fakeProcess.client.on('message', function(data) {
		// console.log('worker received: '+data);
=======
	process.on('message', function (data) {
		// console.log('worker received: ' + data);
>>>>>>> 291e1a97
		var socket = null;
		var socketid = null;
		var channelid = null;
		switch (data.charAt(0)) {
		case '!': // !socketid
			// destroy
			socketid = data.substr(1);
			socket = sockets[socketid];
			if (!socket) return;
			socket.end();
			// After sending the FIN packet, we make sure the I/O is totally blocked for this socket
			socket.destroy();
			delete sockets[socketid];
			for (channelid in channels) {
				delete channels[channelid][socketid];
			}
			break;

		case '>': // >socketid, message
			// message
			var nlLoc = data.indexOf('\n');
			socket = sockets[data.substr(1, nlLoc - 1)];
			if (!socket) return;
			socket.write(data.substr(nlLoc + 1));
			break;

		case '#': // #channelid, message
			// message to channel
			var nlLoc = data.indexOf('\n');
			channel = channels[data.substr(1, nlLoc - 1)];
			var message = data.substr(nlLoc + 1);
			for (socketid in channel) {
				channel[socketid].write(message);
			}
			break;

		case '+': // +channelid, socketid
			// add to channel
			var nlLoc = data.indexOf('\n');
			socketid = data.substr(nlLoc + 1);
			socket = sockets[socketid];
			if (!socket) return;
			channelid = data.substr(1, nlLoc - 1);
			var channel = channels[channelid];
			if (!channel) channel = channels[channelid] = {};
			channel[socketid] = socket;
			break;

		case '-': // -channelid, socketid
			// remove from channel
			var nlLoc = data.indexOf('\n');
			var channelid = data.substr(1, nlLoc - 1);
			var channel = channels[channelid];
			if (!channel) return;
			delete channel[data.substr(nlLoc + 1)];
			var isEmpty = true;
			for (var socketid in channel) {
				isEmpty = false;
				break;
			}
			if (isEmpty) delete channels[channelid];
			break;
		}
	});

	// this is global so it can be hotpatched if necessary
	var isTrustedProxyIp = Cidr.checker(Config.proxyip);
	var socketCounter = 0;
	server.on('connection', function (socket) {
		if (!socket) {
			// For reasons that are not entirely clear, SockJS sometimes triggers
			// this event with a null `socket` argument.
			return;
		} else if (!socket.remoteAddress) {
			// This condition occurs several times per day. It may be a SockJS bug.
			try {
				socket.end();
			} catch (e) {}
			return;
		}
		var socketid = socket.id = (++socketCounter);

		sockets[socket.id] = socket;

		if (isTrustedProxyIp(socket.remoteAddress)) {
			var ips = (socket.headers['x-forwarded-for'] || '').split(',');
			var ip;
			while (ip = ips.pop()) {
				ip = ip.trim();
				if (!isTrustedProxyIp(ip)) {
					socket.remoteAddress = ip;
					break;
				}
			}
		}

<<<<<<< HEAD
		fakeProcess.client.send('*'+socketid+'\n'+socket.remoteAddress);
=======
		process.send('*' + socketid + '\n' + socket.remoteAddress);
>>>>>>> 291e1a97

		// console.log('CONNECT: ' + socket.remoteAddress + ' [' + socket.id + ']');
		var interval;
		if (Config.herokuhack) {
			// see https://github.com/sockjs/sockjs-node/issues/57#issuecomment-5242187
			interval = setInterval(function () {
				try {
					socket._session.recv.didClose();
				} catch (e) {}
			}, 15000);
		}

		socket.on('data', function (message) {
			// drop empty messages (DDoS?)
			if (!message) return;
			// drop blank messages (DDoS?)
			var pipeIndex = message.indexOf('|');
			if (pipeIndex < 0 || pipeIndex === message.length - 1) return;
			// drop legacy JSON messages
			if (message.charAt(0) === '{') return;
<<<<<<< HEAD
			fakeProcess.client.send('<'+socketid+'\n'+message);
=======
			process.send('<' + socketid + '\n' + message);
>>>>>>> 291e1a97
		});

		socket.on('close', function () {
			if (interval) {
				clearInterval(interval);
			}
<<<<<<< HEAD
			fakeProcess.client.send('!'+socketid);
=======
			process.send('!' + socketid);
>>>>>>> 291e1a97

			delete sockets[socketid];
			for (var channelid in channels) {
				delete channels[channelid][socketid];
			}
		});
	});
	server.installHandlers(app, {});
	app.listen(Config.port);
<<<<<<< HEAD
	console.log('Worker '/*+cluster.worker.id*/+' now listening on port ' + Config.port);
=======
	console.log('Worker ' + cluster.worker.id + ' now listening on port ' + Config.port);
>>>>>>> 291e1a97

	if (appssl) {
		server.installHandlers(appssl, {});
		appssl.listen(Config.ssl.port);
<<<<<<< HEAD
		console.log('Worker '/*+cluster.worker.id*/+' now listening for SSL on port ' + Config.ssl.port);
=======
		console.log('Worker ' + cluster.worker.id + ' now listening for SSL on port ' + Config.ssl.port);
>>>>>>> 291e1a97
	}

	console.log('Test your server at http://localhost:' + Config.port);

//}<|MERGE_RESOLUTION|>--- conflicted
+++ resolved
@@ -23,13 +23,8 @@
 
 	var workers = exports.workers = {};
 
-<<<<<<< HEAD
-	var spawnWorker = exports.spawnWorker = function() {
+	var spawnWorker = exports.spawnWorker = function () {
 		var worker = fakeProcess.server; //cluster.fork({PSPORT: Config.port});
-=======
-	var spawnWorker = exports.spawnWorker = function () {
-		var worker = cluster.fork({PSPORT: Config.port});
->>>>>>> 291e1a97
 		var id = worker.id;
 		workers[id] = worker;
 		worker.on('message', function (data) {
@@ -55,23 +50,13 @@
 		});
 	};
 
-<<<<<<< HEAD
 	//var workerCount = Config.workers || 1;
-	//for (var i=0; i<workerCount; i++) {
-=======
-	var workerCount = Config.workers || 1;
-	for (var i = 0; i < workerCount; i++) {
->>>>>>> 291e1a97
+	//for (var i = 0; i < workerCount; i++) {
 		spawnWorker();
 	//}
 
-<<<<<<< HEAD
-	var killWorker = exports.killWorker = function(worker) {
-		/*var idd = worker.id+'-';
-=======
 	var killWorker = exports.killWorker = function (worker) {
-		var idd = worker.id + '-';
->>>>>>> 291e1a97
+		/*var idd = worker.id + '-';
 		var count = 0;
 		for (var connectionid in Users.connections) {
 			if (connectionid.substr(idd.length) === idd) {
@@ -88,13 +73,8 @@
 		return 0;
 	};
 
-<<<<<<< HEAD
-	var killPid = exports.killPid = function(pid) {
-		/*pid = ''+pid;
-=======
 	var killPid = exports.killPid = function (pid) {
-		pid = '' + pid;
->>>>>>> 291e1a97
+		/*pid = '' + pid;
 		for (var id in workers) {
 			var worker = workers[id];
 			if (pid === '' + worker.process.pid) {
@@ -245,13 +225,8 @@
 		interval = setInterval(sweepClosedSockets, 1000 * 60 * 10);
 	}
 
-<<<<<<< HEAD
-	fakeProcess.client.on('message', function(data) {
-		// console.log('worker received: '+data);
-=======
-	process.on('message', function (data) {
+	fakeProcess.client.on('message', function (data) {
 		// console.log('worker received: ' + data);
->>>>>>> 291e1a97
 		var socket = null;
 		var socketid = null;
 		var channelid = null;
@@ -348,11 +323,7 @@
 			}
 		}
 
-<<<<<<< HEAD
-		fakeProcess.client.send('*'+socketid+'\n'+socket.remoteAddress);
-=======
-		process.send('*' + socketid + '\n' + socket.remoteAddress);
->>>>>>> 291e1a97
+		fakeProcess.client.send('*' + socketid + '\n' + socket.remoteAddress);
 
 		// console.log('CONNECT: ' + socket.remoteAddress + ' [' + socket.id + ']');
 		var interval;
@@ -373,22 +344,14 @@
 			if (pipeIndex < 0 || pipeIndex === message.length - 1) return;
 			// drop legacy JSON messages
 			if (message.charAt(0) === '{') return;
-<<<<<<< HEAD
-			fakeProcess.client.send('<'+socketid+'\n'+message);
-=======
-			process.send('<' + socketid + '\n' + message);
->>>>>>> 291e1a97
+			fakeProcess.client.send('<' + socketid + '\n' + message);
 		});
 
 		socket.on('close', function () {
 			if (interval) {
 				clearInterval(interval);
 			}
-<<<<<<< HEAD
-			fakeProcess.client.send('!'+socketid);
-=======
-			process.send('!' + socketid);
->>>>>>> 291e1a97
+			fakeProcess.client.send('!' + socketid);
 
 			delete sockets[socketid];
 			for (var channelid in channels) {
@@ -398,20 +361,12 @@
 	});
 	server.installHandlers(app, {});
 	app.listen(Config.port);
-<<<<<<< HEAD
-	console.log('Worker '/*+cluster.worker.id*/+' now listening on port ' + Config.port);
-=======
-	console.log('Worker ' + cluster.worker.id + ' now listening on port ' + Config.port);
->>>>>>> 291e1a97
+	console.log('Worker ' /*+ cluster.worker.id*/ + ' now listening on port ' + Config.port);
 
 	if (appssl) {
 		server.installHandlers(appssl, {});
 		appssl.listen(Config.ssl.port);
-<<<<<<< HEAD
-		console.log('Worker '/*+cluster.worker.id*/+' now listening for SSL on port ' + Config.ssl.port);
-=======
-		console.log('Worker ' + cluster.worker.id + ' now listening for SSL on port ' + Config.ssl.port);
->>>>>>> 291e1a97
+		console.log('Worker ' /*+ cluster.worker.id*/ + ' now listening for SSL on port ' + Config.ssl.port);
 	}
 
 	console.log('Test your server at http://localhost:' + Config.port);
