--- conflicted
+++ resolved
@@ -79,8 +79,7 @@
 	exports.ValidatorProcess = ValidatorProcess;
 	exports.pendingValidations = pendingValidations;*/
 
-<<<<<<< HEAD
-	exports.validateTeam = function(format, team, callback) {
+	exports.validateTeam = function (format, team, callback) {
 		var parsedTeam = Tools.fastUnpackTeam(team);
 		var problems = this.validateTeamSync(format, parsedTeam);
 		if (problems && problems.length)
@@ -91,10 +90,6 @@
 				packedTeam = '';
 			setImmediate(callback.bind(null, true, packedTeam));
 		}
-=======
-	exports.validateTeam = function (format, team, callback) {
-		ValidatorProcess.send(format, team, callback);
->>>>>>> 291e1a97
 	};
 
 	var synchronousValidators = {};
@@ -128,31 +123,18 @@
 	 * If an object with an ID is passed, its ID will be returned.
 	 * Otherwise, an empty string will be returned.
 	 */
-<<<<<<< HEAD
-	/*global.toId = function(text) {
-=======
-	global.toId = function (text) {
->>>>>>> 291e1a97
+	/*global.toId = function (text) {
 		if (text && text.id) text = text.id;
 		else if (text && text.userid) text = text.userid;
 
 		return string(text).toLowerCase().replace(/[^a-z0-9]+/g, '');
-	};
-<<<<<<< HEAD
-	global.toUserid = toId;*/
-=======
->>>>>>> 291e1a97
+	};*/
 
 	/**
 	 * Validates a username or Pokemon nickname
 	 */
-<<<<<<< HEAD
 	/*var bannedNameStartChars = {'~':1, '&':1, '@':1, '%':1, '+':1, '-':1, '!':1, '?':1, '#':1, ' ':1};
-	global.toName = function(name) {
-=======
-	var bannedNameStartChars = {'~':1, '&':1, '@':1, '%':1, '+':1, '-':1, '!':1, '?':1, '#':1, ' ':1};
 	global.toName = function (name) {
->>>>>>> 291e1a97
 		name = string(name);
 		name = name.replace(/[\|\s\[\]\,]+/g, ' ').trim();
 		while (bannedNameStartChars[name.charAt(0)]) {
@@ -171,13 +153,8 @@
 	 * If we're expecting a string and being given anything that isn't a string
 	 * or a number, it's safe to assume it's an error, and return ''
 	 */
-<<<<<<< HEAD
-	/*global.string = function(str) {
-		if (typeof str === 'string' || typeof str === 'number') return ''+str;
-=======
-	global.string = function (str) {
+	/*global.string = function (str) {
 		if (typeof str === 'string' || typeof str === 'number') return '' + str;
->>>>>>> 291e1a97
 		return '';
 	};
 
