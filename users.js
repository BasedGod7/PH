--- conflicted
+++ resolved
@@ -164,11 +164,7 @@
 		if (checkResult === '#ipban') {
 			connection.send("|popup|Your IP (" + ip + ") is on our abuse list and is permanently banned. If you are using a proxy, stop.");
 		} else {
-<<<<<<< HEAD
 			connection.send("|popup|Your IP (" + ip + ") used is banned under the username '" + checkResult + "''. Your ban will expire in a few days." + (Config.appealUri ? " Or you can appeal at:\n" + Config.appealUri : ""));
-=======
-			connection.send("|popup|Your IP (" + ip + ") used is banned under the username '" + checkResult + "''. Your ban will expire in a few days." + (Config.appealurl ? " Or you can appeal at:\n" + Config.appealurl : ""));
->>>>>>> f6766c92
 		}
 		return connection.destroy();
 	}
