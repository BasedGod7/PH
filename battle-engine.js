--- conflicted
+++ resolved
@@ -17,13 +17,8 @@
 /*if (Config.crashguard) {
 	// graceful crash - allow current battles to finish before restarting
 	process.on('uncaughtException', function (err) {
-<<<<<<< HEAD
 		require('./crashlogger.js')(err, 'A simulator process');*/
-		/* var stack = (""+err.stack).split("\n").slice(0,2).join("<br />");
-=======
-		require('./crashlogger.js')(err, 'A simulator process');
 		/* var stack = ("" + err.stack).split("\n").slice(0, 2).join("<br />");
->>>>>>> 291e1a97
 		if (Rooms.lobby) {
 			Rooms.lobby.addRaw('<div><b>THE SERVER HAS CRASHED:</b> ' + stack + '<br />Please restart the server.</div>');
 			Rooms.lobby.addRaw('<div>You will not be able to talk in the lobby or start new battles until the server restarts.</div>');
@@ -86,13 +81,8 @@
 
 // Receive and process a message sent using Simulator.prototype.send in
 // another process.
-<<<<<<< HEAD
-battleEngineFakeProcess.client.on('message', function(message) {
-	//console.log('CHILD MESSAGE RECV: "'+message+'"');
-=======
-process.on('message', function (message) {
+battleEngineFakeProcess.client.on('message', function (message) {
 	//console.log('CHILD MESSAGE RECV: "' + message + '"');
->>>>>>> 291e1a97
 	var nlIndex = message.indexOf("\n");
 	var more = '';
 	if (nlIndex > 0) {
@@ -111,17 +101,10 @@
 				var fakeErr = {stack: stack};
 
 				if (!require('./crashlogger.js')(fakeErr, 'A battle')) {
-<<<<<<< HEAD
-					var ministack = (""+err.stack).split("\n").slice(0,2).join("<br />");
-					battleEngineFakeProcess.client.send(data[0]+'\nupdate\n|html|<div class="broadcast-red"><b>A BATTLE PROCESS HAS CRASHED:</b> '+ministack+'</div>');
+					var ministack = ("" + err.stack).split("\n").slice(0, 2).join("<br />");
+					battleEngineFakeProcess.client.send(data[0] + '\nupdate\n|html|<div class="broadcast-red"><b>A BATTLE PROCESS HAS CRASHED:</b> ' + ministack + '</div>');
 				} else {
-					battleEngineFakeProcess.client.send(data[0]+'\nupdate\n|html|<div class="broadcast-red"><b>The battle crashed!</b><br />Don\'t worry, we\'re working on fixing it.</div>');
-=======
-					var ministack = ("" + err.stack).split("\n").slice(0, 2).join("<br />");
-					process.send(data[0] + '\nupdate\n|html|<div class="broadcast-red"><b>A BATTLE PROCESS HAS CRASHED:</b> ' + ministack + '</div>');
-				} else {
-					process.send(data[0] + '\nupdate\n|html|<div class="broadcast-red"><b>The battle crashed!</b><br />Don\'t worry, we\'re working on fixing it.</div>');
->>>>>>> 291e1a97
+					battleEngineFakeProcess.client.send(data[0] + '\nupdate\n|html|<div class="broadcast-red"><b>The battle crashed!</b><br />Don\'t worry, we\'re working on fixing it.</div>');
 				}
 			}
 		}
@@ -3799,11 +3782,7 @@
 	// Simulator.prototype.receive in simulator.js (in another process).
 	Battle.prototype.send = function (type, data) {
 		if (Array.isArray(data)) data = data.join("\n");
-<<<<<<< HEAD
-		battleEngineFakeProcess.client.send(this.id+"\n"+type+"\n"+data);
-=======
-		process.send(this.id + "\n" + type + "\n" + data);
->>>>>>> 291e1a97
+		battleEngineFakeProcess.client.send(this.id + "\n" + type + "\n" + data);
 	};
 	// This function is called by this process's 'message' event.
 	Battle.prototype.receive = function (data, more) {
