/**
 * Simulator process
 * Pokemon Showdown - http://pokemonshowdown.com/
 *
 * This file is where the battle simulation itself happens.
 *
 * The most important part of the simulation happens in runEvent -
 * see that function's definition for details.
 *
 * @license MIT license
 */

require('sugar');

global.fs = require('fs');
if (!('existsSync' in fs)) {
	// for compatibility with ancient versions of node
	fs.existsSync = require('path').existsSync;
}
global.Config = require('./config/config.js');

<<<<<<< HEAD
/*if (config.crashguard) {
=======
if (Config.crashguard) {
>>>>>>> 180889f5
	// graceful crash - allow current battles to finish before restarting
	process.on('uncaughtException', function (err) {
		require('./crashlogger.js')(err, 'A simulator process');*/
		/* var stack = (""+err.stack).split("\n").slice(0,2).join("<br />");
		if (Rooms.lobby) {
			Rooms.lobby.addRaw('<div><b>THE SERVER HAS CRASHED:</b> '+stack+'<br />Please restart the server.</div>');
			Rooms.lobby.addRaw('<div>You will not be able to talk in the lobby or start new battles until the server restarts.</div>');
		}
		Config.modchat = 'crash';
		Rooms.global.lockdown = true; */
	/*});
}*/

/**
 * Converts anything to an ID. An ID must have only lowercase alphanumeric
 * characters.
 * If a string is passed, it will be converted to lowercase and
 * non-alphanumeric characters will be stripped.
 * If an object with an ID is passed, its ID will be returned.
 * Otherwise, an empty string will be returned.
 */
global.toId = function(text) {
	if (text && text.id) text = text.id;
	else if (text && text.userid) text = text.userid;

	return string(text).toLowerCase().replace(/[^a-z0-9]+/g, '');
};
global.toUserid = toId;

/**
 * Validates a username or Pokemon nickname
 */
global.toName = function(name) {
	name = string(name);
	name = name.replace(/[\|\s\[\]\,]+/g, ' ').trim();
	if (name.length > 18) name = name.substr(0,18).trim();
	return name;
};

/**
 * Escapes a string for HTML
 * If strEscape is true, escapes it for JavaScript, too
 */
global.sanitize = function(str, strEscape) {
	str = (''+(str||''));
	str = str.escapeHTML();
	if (strEscape) str = str.replace(/'/g, '\\\'');
	return str;
};

/**
 * Safely ensures the passed variable is a string
 * Simply doing ''+str can crash if str.toString crashes or isn't a function
 * If we're expecting a string and being given anything that isn't a string
 * or a number, it's safe to assume it's an error, and return ''
 */
global.string = function(str) {
	if (typeof str === 'string' || typeof str === 'number') return ''+str;
	return '';
};

/**
 * Converts any variable to an integer (numbers get floored, non-numbers
 * become 0). Then clamps it between min and (optionally) max.
 */
clampIntRange = function(num, min, max) {
	if (typeof num !== 'number') num = 0;
	num = Math.floor(num);
	if (num < min) num = min;
	if (max !== undefined && num > max) num = max;
	return num;
};

global.Tools = require('./tools.js');

var Battles = {};

// Receive and process a message sent using Simulator.prototype.send in
// another process.
battleEngineFakeProcess.client.on('message', function(message) {
	//console.log('CHILD MESSAGE RECV: "'+message+'"');
	var nlIndex = message.indexOf("\n");
	var more = '';
	if (nlIndex > 0) {
		more = message.substr(nlIndex+1);
		message = message.substr(0, nlIndex);
	}
	var data = message.split('|');
	if (data[1] === 'init') {
		if (!Battles[data[0]]) {
			try {
				Battles[data[0]] = Battle.construct(data[0], data[2], data[3]);
			} catch (err) {
				var stack = err.stack + '\n\n' +
						'Additional information:\n' +
						'message = ' + message;
				var fakeErr = {stack: stack};

				if (!require('./crashlogger.js')(fakeErr, 'A battle')) {
					var ministack = (""+err.stack).split("\n").slice(0,2).join("<br />");
					battleEngineFakeProcess.client.send(data[0]+'\nupdate\n|html|<div class="broadcast-red"><b>A BATTLE PROCESS HAS CRASHED:</b> '+ministack+'</div>');
				} else {
					battleEngineFakeProcess.client.send(data[0]+'\nupdate\n|html|<div class="broadcast-red"><b>The battle crashed!</b><br />Don\'t worry, we\'re working on fixing it.</div>');
				}
			}
		}
	} else if (data[1] === 'dealloc') {
		if (Battles[data[0]]) Battles[data[0]].destroy();
		delete Battles[data[0]];
	} else {
		var battle = Battles[data[0]];
		if (battle) {
			var prevRequest = battle.currentRequest;
			try {
				battle.receive(data, more);
			} catch (err) {
				var stack = err.stack + '\n\n' +
						'Additional information:\n' +
						'message = ' + message + '\n' +
						'currentRequest = ' + prevRequest + '\n\n' +
						'Log:\n' + battle.log.join('\n');
				var fakeErr = {stack: stack};
				require('./crashlogger.js')(fakeErr, 'A battle');

				var logPos = battle.log.length;
				battle.add('html', '<div class="broadcast-red"><b>The battle crashed</b><br />You can keep playing but it might crash again.</div>');
				var nestedError;
				try {
					battle.makeRequest(prevRequest);
				} catch (e) {
					nestedError = e;
				}
				battle.sendUpdates(logPos);
				if (nestedError) {
					throw nestedError;
				}
			}
		} else if (data[1] === 'eval') {
			try {
				eval(data[2]);
			} catch (e) {}
		}
	}
});

var BattlePokemon = (function() {
	function BattlePokemon(set, side) {
		this.side = side;
		this.battle = side.battle;
		if (typeof set === 'string') set = {name: set};

		// "pre-bound" functions for nicer syntax (avoids repeated use of `bind`)
		this.getHealth = BattlePokemon.getHealth.bind(this);
		this.getDetails = BattlePokemon.getDetails.bind(this);

		this.set = set;

		this.baseTemplate = this.battle.getTemplate(set.species || set.name);
		if (!this.baseTemplate.exists) {
			this.battle.debug('Unidentified species: '+this.species);
			this.baseTemplate = this.battle.getTemplate('Unown');
		}
		this.species = this.baseTemplate.species;
		if (set.name === set.species || !set.name || !set.species) {
			set.name = this.species;
		}
		this.name = (set.name || set.species || 'Bulbasaur').substr(0,20);
		this.speciesid = toId(this.species);
		this.template = this.baseTemplate;
		this.moves = [];
		this.baseMoves = this.moves;
		this.movepp = {};
		this.moveset = [];
		this.baseMoveset = [];

		this.level = clampIntRange(set.forcedLevel || set.level || 100, 1, 1000);

		var genders = {M:'M',F:'F'};
		this.gender = this.template.gender || genders[set.gender] || (Math.random()*2<1?'M':'F');
		if (this.gender === 'N') this.gender = '';
		this.happiness = typeof set.happiness === 'number' ? clampIntRange(set.happiness, 0, 255) : 255;
		this.pokeball = this.set.pokeball || 'pokeball';

		this.fullname = this.side.id + ': ' + this.name;
		this.details = this.species + (this.level==100?'':', L'+this.level) + (this.gender===''?'':', '+this.gender) + (this.set.shiny?', shiny':'');

		this.id = this.fullname; // shouldn't really be used anywhere

		this.statusData = {};
		this.volatiles = {};
		this.negateImmunity = {};

		this.height = this.template.height;
		this.heightm = this.template.heightm;
		this.weight = this.template.weight;
		this.weightkg = this.template.weightkg;

		this.ignore = {};

		this.baseAbility = toId(set.ability);
		this.ability = this.baseAbility;
		this.item = toId(set.item);
		this.canMegaEvo = (this.battle.getItem(this.item).megaEvolves === this.species);
		this.abilityData = {id: this.ability};
		this.itemData = {id: this.item};
		this.speciesData = {id: this.speciesid};

		this.types = this.baseTemplate.types;
		this.typesData = [];

		for (var i=0, l=this.types.length; i<l; i++) {
			this.typesData.push({
				type: this.types[i],
				suppressed: false,
				isAdded: false
			});
		}

		if (this.set.moves) {
			for (var i=0; i<this.set.moves.length; i++) {
				var move = this.battle.getMove(this.set.moves[i]);
				if (!move.id) continue;
				if (move.id === 'hiddenpower') {
					if (!this.set.ivs || Object.values(this.set.ivs).every(31)) {
						this.set.ivs = this.battle.getType(move.type).HPivs;
					}
					move = this.battle.getMove('hiddenpower');
				}
				this.baseMoveset.push({
					move: move.name,
					id: move.id,
					pp: (move.noPPBoosts ? move.pp : move.pp * 8/5),
					maxpp: (move.noPPBoosts ? move.pp : move.pp * 8/5),
					target: (move.nonGhostTarget && !this.hasType('Ghost') ? move.nonGhostTarget : move.target),
					disabled: false,
					used: false
				});
				this.moves.push(move.id);
			}
		}

		if (!this.set.evs) {
			this.set.evs = {
				hp: 84, atk: 84, def: 84, spa: 84, spd: 84, spe: 84
			};
		}
		if (!this.set.ivs) {
			this.set.ivs = {
				hp: 31, atk: 31, def: 31, spa: 31, spd: 31, spe: 31
			};
		}
		var stats = { hp: 31, atk: 31, def: 31, spe: 31, spa: 31, spd: 31};
		for (var i in stats) {
			if (!this.set.evs[i]) this.set.evs[i] = 0;
			if (!this.set.ivs[i] && this.set.ivs[i] !== 0) this.set.ivs[i] = 31;
		}
		for (var i in this.set.evs) {
			this.set.evs[i] = clampIntRange(this.set.evs[i], 0, 255);
		}
		for (var i in this.set.ivs) {
			this.set.ivs[i] = clampIntRange(this.set.ivs[i], 0, 31);
		}

		var hpTypes = ['Fighting','Flying','Poison','Ground','Rock','Bug','Ghost','Steel','Fire','Water','Grass','Electric','Psychic','Ice','Dragon','Dark'];
		if (this.battle.gen && this.battle.gen === 2) {
			// Gen 2 specific Hidden Power check. IVs are still treated 0-31 so we get them 0-15
			var atkDV = Math.floor(this.set.ivs.atk / 2);
			var defDV = Math.floor(this.set.ivs.def / 2);
			var speDV = Math.floor(this.set.ivs.spe / 2);
			var spcDV = Math.floor(this.set.ivs.spa / 2);
			this.hpType = hpTypes[4 * (atkDV % 4) + (defDV % 4)];
			this.hpPower = Math.floor((5 * ((spcDV >> 3) + (2 * (speDV >> 3)) + (4 * (defDV >> 3)) + (8 * (atkDV >> 3))) + (spcDV>2?3:spcDV)) / 2 + 31);
		} else {
			// Hidden Power check for gen 3 onwards
			var hpTypeX = 0, hpPowerX = 0;
			var i = 1;
			for (var s in stats) {
				hpTypeX += i * (this.set.ivs[s] % 2);
				hpPowerX += i * (Math.floor(this.set.ivs[s] / 2) % 2);
				i *= 2;
			}
			this.hpType = hpTypes[Math.floor(hpTypeX * 15 / 63)];
			// In Gen 6, Hidden Power is always 60 base power
			this.hpPower = (this.battle.gen && this.battle.gen < 6) ? Math.floor(hpPowerX * 40 / 63) + 30 : 60;
		}

		this.boosts = {
			atk: 0, def: 0, spa: 0, spd: 0, spe: 0,
			accuracy: 0, evasion: 0
		};
		this.stats = {atk:0, def:0, spa:0, spd:0, spe:0};
		this.baseStats = {atk:10, def:10, spa:10, spd:10, spe:10};
		for (var statName in this.baseStats) {
			var stat = this.template.baseStats[statName];
			stat = Math.floor(Math.floor(2*stat+this.set.ivs[statName]+Math.floor(this.set.evs[statName]/4))*this.level / 100 + 5);
			var nature = this.battle.getNature(this.set.nature);
			if (statName === nature.plus) stat *= 1.1;
			if (statName === nature.minus) stat *= 0.9;
			this.baseStats[statName] = Math.floor(stat);
		}

		this.maxhp = Math.floor(Math.floor(2*this.template.baseStats['hp']+this.set.ivs['hp']+Math.floor(this.set.evs['hp']/4)+100)*this.level / 100 + 10);
		if (this.template.baseStats['hp'] === 1) this.maxhp = 1; // shedinja
		this.hp = this.hp || this.maxhp;

		this.baseIvs = this.set.ivs;
		this.baseHpType = this.hpType;
		this.baseHpPower = this.hpPower;

		this.clearVolatile(true);
	}

	BattlePokemon.prototype.trapped = false;
	BattlePokemon.prototype.maybeTrapped = false;
	BattlePokemon.prototype.hp = 0;
	BattlePokemon.prototype.maxhp = 100;
	BattlePokemon.prototype.illusion = null;
	BattlePokemon.prototype.fainted = false;
	BattlePokemon.prototype.lastItem = '';
	BattlePokemon.prototype.ateBerry = false;
	BattlePokemon.prototype.status = '';
	BattlePokemon.prototype.position = 0;

	BattlePokemon.prototype.lastMove = '';
	BattlePokemon.prototype.moveThisTurn = '';

	BattlePokemon.prototype.lastDamage = 0;
	BattlePokemon.prototype.lastAttackedBy = null;
	BattlePokemon.prototype.usedItemThisTurn = false;
	BattlePokemon.prototype.newlySwitched = false;
	BattlePokemon.prototype.beingCalledBack = false;
	BattlePokemon.prototype.isActive = false;
	BattlePokemon.prototype.isStarted = false; // has this pokemon's Start events run yet?
	BattlePokemon.prototype.transformed = false;
	BattlePokemon.prototype.duringMove = false;
	BattlePokemon.prototype.hpType = 'Dark';
	BattlePokemon.prototype.hpPower = 60;
	BattlePokemon.prototype.speed = 0;

	BattlePokemon.prototype.toString = function() {
		var fullname = this.fullname;
		if (this.illusion) fullname = this.illusion.fullname;

		var positionList = ['a','b','c','d','e','f'];
		if (this.isActive) return fullname.substr(0,2) + positionList[this.position] + fullname.substr(2);
		return fullname;
	};
	// "static" function
	BattlePokemon.getDetails = function(side) {
		if (this.illusion) return this.illusion.details + '|' + this.getHealth(side);
		return this.details + '|' + this.getHealth(side);
	};
	BattlePokemon.prototype.update = function(init) {
		// reset for Light Metal etc
		this.weightkg = this.template.weightkg;
		// reset for diabled moves
		this.disabledMoves = {};
		this.negateImmunity = {};
		this.trapped = this.maybeTrapped = false;
		// reset for ignore settings
		this.ignore = {};
		for (var i in this.moveset) {
			if (this.moveset[i]) this.moveset[i].disabled = false;
		}
		if (init) return;

		if (this.runImmunity('trapped')) this.battle.runEvent('MaybeTrapPokemon', this);
		for (var i = 0; i < this.battle.sides.length; ++i) {
			var side = this.battle.sides[i];
			if (side === this.side) continue;
			for (var j = 0; j < side.active.length; ++j) {
				var pokemon = side.active[j];
				if (!pokemon || pokemon.fainted ||
					!pokemon.template.abilities) continue;
				for (var k in pokemon.template.abilities) {
					var ability = pokemon.template.abilities[k];
					if (ability === pokemon.ability) {
						// This event was already run above so we don't need
						// to run it again.
						continue;
					}
					if ((k === 'H') && pokemon.template.unreleasedHidden) {
						// unreleased hidden ability
						continue;
					}
					if (this.runImmunity('trapped')) {
						this.battle.singleEvent('FoeMaybeTrapPokemon',
							this.battle.getAbility(ability), {}, this, pokemon);
					}
				}
			}
		}
		this.battle.runEvent('ModifyPokemon', this);

		this.speed = this.getStat('spe');
	};
	BattlePokemon.prototype.calculateStat = function(statName, boost, modifier) {
		statName = toId(statName);
		// var boost = this.boosts[statName];

		if (statName === 'hp') return this.maxhp; // please just read .maxhp directly

		// base stat
		var stat = this.stats[statName];

		// stat boosts
		// boost = this.boosts[statName];
		var boostTable = [1,1.5,2,2.5,3,3.5,4];
		if (boost > 6) boost = 6;
		if (boost < -6) boost = -6;
		if (boost >= 0) {
			stat = Math.floor(stat * boostTable[boost]);
		} else {
			stat = Math.floor(stat / boostTable[-boost]);
		}

		// stat modifier
		stat = this.battle.modify(stat, (modifier || 1));

		if (this.battle.getStatCallback) {
			stat = this.battle.getStatCallback(stat, statName, this);
		}

		return stat;
	};
	BattlePokemon.prototype.getStat = function(statName, unboosted, unmodified) {
		statName = toId(statName);

		if (statName === 'hp') return this.maxhp; // please just read .maxhp directly

		// base stat
		var stat = this.stats[statName];
		
		// stat boosts
		if (!unboosted) {
			var boost = this.boosts[statName];
			var boostTable = [1,1.5,2,2.5,3,3.5,4];
			if (boost > 6) boost = 6;
			if (boost < -6) boost = -6;
			if (boost >= 0) {
				stat = Math.floor(stat * boostTable[boost]);
			} else {
				stat = Math.floor(stat / boostTable[-boost]);
			}
		}

		// stat modifier effects
		if (!unmodified) {
			var statTable = {atk:'Atk', def:'Def', spa:'SpA', spd:'SpD', spe:'Spe'};
			var statMod = 1;
			statMod = this.battle.runEvent('Modify'+statTable[statName], this, null, null, statMod);
			stat = this.battle.modify(stat, statMod);
		}
		if (this.battle.getStatCallback) {
			stat = this.battle.getStatCallback(stat, statName, this);
		}
		return stat;
	};
	BattlePokemon.prototype.getMoveData = function(move) {
		move = this.battle.getMove(move);
		for (var i=0; i<this.moveset.length; i++) {
			var moveData = this.moveset[i];
			if (moveData.id === move.id) {
				return moveData;
			}
		}
		return null;
	};
	BattlePokemon.prototype.deductPP = function(move, amount, source) {
		move = this.battle.getMove(move);
		var ppData = this.getMoveData(move);
		var success = false;
		if (ppData) {
			ppData.used = true;
		}
		if (ppData && ppData.pp) {
			ppData.pp -= this.battle.runEvent('DeductPP', this, source||this, move, amount||1);
			if (ppData.pp <= 0) {
				ppData.pp = 0;
			}
			success = true;
		}
		return success;
	};
	BattlePokemon.prototype.moveUsed = function(move) {
		this.lastMove = this.battle.getMove(move).id;
		this.moveThisTurn = this.lastMove;
	};
	BattlePokemon.prototype.gotAttacked = function(move, damage, source) {
		if (!damage) damage = 0;
		move = this.battle.getMove(move);
		this.lastAttackedBy = {
			pokemon: source,
			damage: damage,
			move: move.id,
			thisTurn: true
		};
	};
	BattlePokemon.prototype.getLockedMove = function() {
		var lockedMove = this.battle.runEvent('LockMove', this);
		if (lockedMove === true) lockedMove = false;
		return lockedMove;
	};
	BattlePokemon.prototype.getMoves = function(lockedMove) {
		if (lockedMove) {
			lockedMove = toId(lockedMove);
			this.trapped = true;
		}
		if (lockedMove === 'recharge') {
			return [{
				move: 'Recharge',
				id: 'recharge'
			}];
		}
		var moves = [];
		var hasValidMove = false;
		for (var i=0; i<this.moveset.length; i++) {
			var move = this.moveset[i];
			if (lockedMove) {
				if (lockedMove === move.id) {
					return [move];
				}
				continue;
			}
			if (this.disabledMoves[move.id] || !move.pp && (this.battle.gen !== 1 || !this.volatiles['partialtrappinglock'])) {
				move.disabled = true;
			} else if (!move.disabled) {
				hasValidMove = true;
			}
			var moveName = move.move;
			if (move.id === 'hiddenpower') {
				moveName = 'Hidden Power '+this.hpType;
				if (this.gen < 6) moveName += ' '+this.hpPower;
			}
			moves.push({
				move: moveName,
				id: move.id,
				pp: move.pp,
				maxpp: move.maxpp,
				target: move.target,
				disabled: move.disabled
			});
		}
		if (lockedMove) {
			return [{
				move: this.battle.getMove(lockedMove).name,
				id: lockedMove
			}];
		}
		if (!hasValidMove) {
			return [{
				move: 'Struggle',
				id: 'struggle'
			}];
		}
		return moves;
	};
	BattlePokemon.prototype.getRequestData = function() {
		var lockedMove = this.getLockedMove();
		var data = {moves: this.getMoves(lockedMove)};
		if (lockedMove && this.trapped) {
			data.trapped = true;
		} else if (this.maybeTrapped) {
			data.maybeTrapped = true;
		}
		return data;
	};
	BattlePokemon.prototype.positiveBoosts = function() {
		var boosts = 0;
		for (var i in this.boosts) {
			if (this.boosts[i] > 0) boosts += this.boosts[i];
		}
		return boosts;
	};
	BattlePokemon.prototype.boostBy = function(boost, source, effect) {
		var changed = false;
		for (var i in boost) {
			var delta = boost[i];
			this.boosts[i] += delta;
			if (this.boosts[i] > 6) {
				delta -= this.boosts[i] - 6;
				this.boosts[i] = 6;
			}
			if (this.boosts[i] < -6) {
				delta -= this.boosts[i] - (-6);
				this.boosts[i] = -6;
			}
			if (delta) changed = true;
		}
		this.update();
		return changed;
	};
	BattlePokemon.prototype.clearBoosts = function() {
		for (var i in this.boosts) {
			this.boosts[i] = 0;
		}
		this.update();
	};
	BattlePokemon.prototype.setBoost = function(boost) {
		for (var i in boost) {
			this.boosts[i] = boost[i];
		}
		this.update();
	};
	BattlePokemon.prototype.copyVolatileFrom = function(pokemon) {
		this.clearVolatile();
		this.boosts = pokemon.boosts;
		this.volatiles = pokemon.volatiles;
		this.update();
		pokemon.clearVolatile();
		for (var i in this.volatiles) {
			var status = this.getVolatile(i);
			if (status.noCopy) {
				delete this.volatiles[i];
			}
			this.battle.singleEvent('Copy', status, this.volatiles[i], this);
		}
	};
	BattlePokemon.prototype.transformInto = function(pokemon, user) {
		var template = pokemon.template;
		if (pokemon.fainted || pokemon.illusion || (pokemon.volatiles['substitute'] && this.battle.gen >= 5)) {
			return false;
		}
		if (!template.abilities || (pokemon && pokemon.transformed && this.battle.gen >= 2) || (user && user.transformed && this.battle.gen >= 5)) {
			return false;
		}
		if (!this.formeChange(template, true)) {
			return false;
		}
		this.transformed = true;
		this.typesData = [];
		for (var i=0, l=pokemon.typesData.length; i<l; i++) {
			this.typesData.push({
				type: pokemon.typesData[i].type,
				suppressed: false,
				isAdded: pokemon.typesData[i].isAdded
			});
		}
		for (var statName in this.stats) {
			this.stats[statName] = pokemon.stats[statName];
		}
		this.moveset = [];
		this.moves = [];
		this.set.ivs = (this.battle.gen >= 5 ? this.set.ivs : pokemon.set.ivs);
		this.hpType = (this.battle.gen >= 5 ? this.hpType : pokemon.hpType);
		this.hpPower = (this.battle.gen >= 5 ? this.hpPower : pokemon.hpPower);
		for (var i=0; i<pokemon.moveset.length; i++) {
			var move = this.battle.getMove(this.set.moves[i]);
			var moveData = pokemon.moveset[i];
			var moveName = moveData.move;
			if (moveData.id === 'hiddenpower') {
				moveName = 'Hidden Power '+this.hpType;
			}
			this.moveset.push({
				move: moveName,
				id: moveData.id,
				pp: move.noPPBoosts ? moveData.maxpp : 5,
				maxpp: this.battle.gen >= 5 ? (move.noPPBoosts ? moveData.maxpp : 5) : (this.battle.gen <= 2 ? move.pp : moveData.maxpp),
				target: moveData.target,
				disabled: false
			});
			this.moves.push(toId(moveName));
		}
		for (var j in pokemon.boosts) {
			this.boosts[j] = pokemon.boosts[j];
		}
		this.battle.add('-transform', this, pokemon);
		this.setAbility(pokemon.ability);
		this.update();
		return true;
	};
	BattlePokemon.prototype.formeChange = function(template, dontRecalculateStats) {
		template = this.battle.getTemplate(template);

		if (!template.abilities) return false;
		this.template = template;
		this.types = template.types;
		this.typesData = [];
		this.types = template.types;
		for (var i=0, l=this.types.length; i<l; i++) {
			this.typesData.push({
				type: this.types[i],
				suppressed: false,
				isAdded: false
			});
		}
		if (!dontRecalculateStats) {
			for (var statName in this.stats) {
				var stat = this.template.baseStats[statName];
				stat = Math.floor(Math.floor(2*stat+this.set.ivs[statName]+Math.floor(this.set.evs[statName]/4))*this.level / 100 + 5);

				// nature
				var nature = this.battle.getNature(this.set.nature);
				if (statName === nature.plus) stat *= 1.1;
				if (statName === nature.minus) stat *= 0.9;
				this.stats[statName] = Math.floor(stat);
			}
			this.speed = this.stats.spe;
		}
		return true;
	};
	BattlePokemon.prototype.clearVolatile = function(init) {
		this.boosts = {
			atk: 0,
			def: 0,
			spa: 0,
			spd: 0,
			spe: 0,
			accuracy: 0,
			evasion: 0
		};

		this.moveset = [];
		this.moves = [];
		// we're copying array contents
		// DO NOT "optimize" it to copy just the pointer
		// if you don't know what a pointer is, please don't
		// touch this code
		for (var i=0; i<this.baseMoveset.length; i++) {
			this.moveset.push(this.baseMoveset[i]);
			this.moves.push(toId(this.baseMoveset[i].move));
		}
		this.transformed = false;
		this.ability = this.baseAbility;
		this.set.ivs = this.baseIvs;
		this.hpType = this.baseHpType;
		this.hpPower = this.baseHpPower;
		for (var i in this.volatiles) {
			if (this.volatiles[i].linkedStatus) {
				this.volatiles[i].linkedPokemon.removeVolatile(this.volatiles[i].linkedStatus);
			}
		}
		this.volatiles = {};
		this.switchFlag = false;

		this.lastMove = '';
		this.moveThisTurn = '';

		this.lastDamage = 0;
		this.lastAttackedBy = null;
		this.newlySwitched = true;
		this.beingCalledBack = false;

		this.formeChange(this.baseTemplate);

		this.update(init);
	};
	BattlePokemon.prototype.hasType = function (type) {
		if (!type) return false;
		if (Array.isArray(type)) {
			for (var i=0; i<type.length; i++) {
				if (this.hasType(type[i])) return true;
			}
		} else {
			if (this.getTypes().indexOf(type) > -1) return true;
		}
		return false;
	};
	// returns the amount of damage actually dealt
	BattlePokemon.prototype.faint = function(source, effect) {
		if (this.fainted) return 0;
		var d = this.hp;
		this.hp = 0;
		this.switchFlag = false;
		this.status = 'fnt';
		//this.fainted = true;
		this.battle.faintQueue.push({
			target: this,
			source: source,
			effect: effect
		});
		return d;
	};
	BattlePokemon.prototype.damage = function(d, source, effect) {
		if (!this.hp) return 0;
		if (d < 1 && d > 0) d = 1;
		d = Math.floor(d);
		if (isNaN(d)) return 0;
		if (d <= 0) return 0;
		this.hp -= d;
		if (this.hp <= 0) {
			d += this.hp;
			this.faint(source, effect);
		}
		return d;
	};
	BattlePokemon.prototype.tryTrap = function() {
		if (this.runImmunity('trapped')) {
			this.trapped = true;
			return true;
		}
		return false;
	};
	BattlePokemon.prototype.hasMove = function(moveid) {
		moveid = toId(moveid);
		if (moveid.substr(0,11) === 'hiddenpower') moveid = 'hiddenpower';
		for (var i=0; i<this.moveset.length; i++) {
			if (moveid === this.battle.getMove(this.moveset[i].move).id) {
				return moveid;
			}
		}
		return false;
	};
	BattlePokemon.prototype.getValidMoves = function() {
		var pMoves = this.getMoves(this.getLockedMove());
		var moves = [];
		for (var i=0; i<pMoves.length; i++) {
			if (!pMoves[i].disabled) {
				moves.push(pMoves[i].id);
			}
		}
		if (!moves.length) return ['struggle'];
		return moves;
	};
	// returns the amount of damage actually healed
	BattlePokemon.prototype.heal = function(d) {
		if (!this.hp) return false;
		d = Math.floor(d);
		if (isNaN(d)) return false;
		if (d <= 0) return false;
		if (this.hp >= this.maxhp) return false;
		this.hp += d;
		if (this.hp > this.maxhp) {
			d -= this.hp - this.maxhp;
			this.hp = this.maxhp;
		}
		return d;
	};
	// sets HP, returns delta
	BattlePokemon.prototype.sethp = function(d) {
		if (!this.hp) return 0;
		d = Math.floor(d);
		if (isNaN(d)) return;
		if (d < 1) d = 1;
		d = d-this.hp;
		this.hp += d;
		if (this.hp > this.maxhp) {
			d -= this.hp - this.maxhp;
			this.hp = this.maxhp;
		}
		return d;
	};
	BattlePokemon.prototype.trySetStatus = function(status, source, sourceEffect) {
		if (!this.hp) return false;
		if (this.status) return false;
		return this.setStatus(status, source, sourceEffect);
	};
	BattlePokemon.prototype.cureStatus = function() {
		if (!this.hp) return false;
		// unlike clearStatus, gives cure message
		if (this.status) {
			this.battle.add('-curestatus', this, this.status);
			this.setStatus('');
		}
	};
	BattlePokemon.prototype.setStatus = function(status, source, sourceEffect, ignoreImmunities) {
		if (!this.hp) return false;
		status = this.battle.getEffect(status);
		if (this.battle.event) {
			if (!source) source = this.battle.event.source;
			if (!sourceEffect) sourceEffect = this.battle.effect;
		}

		if (!ignoreImmunities && status.id) {
			// the game currently never ignores immunities
			if (!this.runImmunity(status.id==='tox'?'psn':status.id)) {
				this.battle.debug('immune to status');
				return false;
			}
		}

		if (this.status === status.id) return false;
		var prevStatus = this.status;
		var prevStatusData = this.statusData;
		if (status.id && !this.battle.runEvent('SetStatus', this, source, sourceEffect, status)) {
			this.battle.debug('set status ['+status.id+'] interrupted');
			return false;
		}

		this.status = status.id;
		this.statusData = {id: status.id, target: this};
		if (source) this.statusData.source = source;
		if (status.duration) {
			this.statusData.duration = status.duration;
		}
		if (status.durationCallback) {
			this.statusData.duration = status.durationCallback.call(this.battle, this, source, sourceEffect);
		}

		if (status.id && !this.battle.singleEvent('Start', status, this.statusData, this, source, sourceEffect)) {
			this.battle.debug('status start ['+status.id+'] interrupted');
			// cancel the setstatus
			this.status = prevStatus;
			this.statusData = prevStatusData;
			return false;
		}
		this.update();
		if (status.id && !this.battle.runEvent('AfterSetStatus', this, source, sourceEffect, status)) {
			return false;
		}
		return true;
	};
	BattlePokemon.prototype.clearStatus = function() {
		// unlike cureStatus, does not give cure message
		return this.setStatus('');
	};
	BattlePokemon.prototype.getStatus = function() {
		return this.battle.getEffect(this.status);
	};
	BattlePokemon.prototype.eatItem = function(item, source, sourceEffect) {
		if (!this.hp || !this.isActive) return false;
		if (!this.item) return false;

		var id = toId(item);
		if (id && this.item !== id) return false;

		if (!sourceEffect && this.battle.effect) sourceEffect = this.battle.effect;
		if (!source && this.battle.event && this.battle.event.target) source = this.battle.event.target;
		item = this.getItem();
		if (this.battle.runEvent('UseItem', this, null, null, item) && this.battle.runEvent('EatItem', this, null, null, item)) {
			this.battle.add('-enditem', this, item, '[eat]');

			this.battle.singleEvent('Eat', item, this.itemData, this, source, sourceEffect);

			this.lastItem = this.item;
			this.item = '';
			this.itemData = {id: '', target: this};
			this.usedItemThisTurn = true;
			this.ateBerry = true;
			this.battle.runEvent('AfterUseItem', this, null, null, item);
			return true;
		}
		return false;
	};
	BattlePokemon.prototype.useItem = function(item, source, sourceEffect) {
		if (!this.isActive) return false;
		if (!this.item) return false;

		var id = toId(item);
		if (id && this.item !== id) return false;

		if (!sourceEffect && this.battle.effect) sourceEffect = this.battle.effect;
		if (!source && this.battle.event && this.battle.event.target) source = this.battle.event.target;
		item = this.getItem();
		if (this.battle.runEvent('UseItem', this, null, null, item)) {
			switch (item.id) {
			case 'redcard':
				this.battle.add('-enditem', this, item, '[of] '+source);
				break;
			default:
				if (!item.isGem) {
					this.battle.add('-enditem', this, item);
				}
				break;
			}

			this.battle.singleEvent('Use', item, this.itemData, this, source, sourceEffect);

			this.lastItem = this.item;
			this.item = '';
			this.itemData = {id: '', target: this};
			this.usedItemThisTurn = true;
			this.battle.runEvent('AfterUseItem', this, null, null, item);
			return true;
		}
		return false;
	};
	BattlePokemon.prototype.takeItem = function(source) {
		if (!this.hp || !this.isActive) return false;
		if (!this.item) return false;
		if (!source) source = this;
		var item = this.getItem();
		if (this.battle.runEvent('TakeItem', this, source, null, item)) {
			this.lastItem = '';
			this.item = '';
			this.itemData = {id: '', target: this};
			return item;
		}
		return false;
	};
	BattlePokemon.prototype.setItem = function(item, source, effect) {
		if (!this.hp || !this.isActive) return false;
		item = this.battle.getItem(item);
		this.lastItem = this.item;
		this.item = item.id;
		this.itemData = {id: item.id, target: this};
		if (item.id) {
			this.battle.singleEvent('Start', item, this.itemData, this, source, effect);
		}
		if (this.lastItem) this.usedItemThisTurn = true;
		return true;
	};
	BattlePokemon.prototype.getItem = function() {
		return this.battle.getItem(this.item);
	};
	BattlePokemon.prototype.hasItem = function(item) {
		if (this.ignore['Item']) return false;
		var ownItem = this.item;
		if (!Array.isArray(item)) {
			return ownItem === toId(item);
		}
		return (item.map(toId).indexOf(ownItem) >= 0);
	};
	BattlePokemon.prototype.clearItem = function() {
		return this.setItem('');
	};
	BattlePokemon.prototype.setAbility = function(ability, source, effect, noForce) {
		if (!this.hp) return false;
		ability = this.battle.getAbility(ability);
		if (noForce && this.ability === ability.id) {
			return false;
		}
		if (ability.id in {illusion:1, multitype:1, stancechange:1}) return false;
		if (this.ability in {multitype:1, stancechange:1}) return false;
		this.ability = ability.id;
		this.abilityData = {id: ability.id, target: this};
		if (ability.id) {
			this.battle.singleEvent('Start', ability, this.abilityData, this, source, effect);
		}
		return true;
	};
	BattlePokemon.prototype.getAbility = function() {
		return this.battle.getAbility(this.ability);
	};
	BattlePokemon.prototype.hasAbility = function(ability) {
		if (this.ignore['Ability']) return false;
		var ownAbility = this.ability;
		if (!Array.isArray(ability)) {
			return ownAbility === toId(ability);
		}
		return (ability.map(toId).indexOf(ownAbility) >= 0);
	};
	BattlePokemon.prototype.clearAbility = function() {
		return this.setAbility('');
	};
	BattlePokemon.prototype.getNature = function() {
		return this.battle.getNature(this.set.nature);
	};
	BattlePokemon.prototype.addVolatile = function(status, source, sourceEffect) {
		var result;
		if (!this.hp) return false;
		status = this.battle.getEffect(status);
		if (this.battle.event) {
			if (!source) source = this.battle.event.source;
			if (!sourceEffect) sourceEffect = this.battle.effect;
		}

		if (this.volatiles[status.id]) {
			if (!status.onRestart) return false;
			return this.battle.singleEvent('Restart', status, this.volatiles[status.id], this, source, sourceEffect);
		}
		if (!this.runImmunity(status.id)) return false;
		result = this.battle.runEvent('TryAddVolatile', this, source, sourceEffect, status);
		if (!result) {
			this.battle.debug('add volatile ['+status.id+'] interrupted');
			return result;
		}
		this.volatiles[status.id] = {id: status.id};
		this.volatiles[status.id].target = this;
		if (source) {
			this.volatiles[status.id].source = source;
			this.volatiles[status.id].sourcePosition = source.position;
		}
		if (sourceEffect) {
			this.volatiles[status.id].sourceEffect = sourceEffect;
		}
		if (status.duration) {
			this.volatiles[status.id].duration = status.duration;
		}
		if (status.durationCallback) {
			this.volatiles[status.id].duration = status.durationCallback.call(this.battle, this, source, sourceEffect);
		}
		result = this.battle.singleEvent('Start', status, this.volatiles[status.id], this, source, sourceEffect);
		if (!result) {
			// cancel
			delete this.volatiles[status.id];
			return result;
		}
		this.update();
		return true;
	};
	BattlePokemon.prototype.getVolatile = function(status) {
		status = this.battle.getEffect(status);
		if (!this.volatiles[status.id]) return null;
		return status;
	};
	BattlePokemon.prototype.removeVolatile = function(status) {
		if (!this.hp) return false;
		status = this.battle.getEffect(status);
		if (!this.volatiles[status.id]) return false;
		this.battle.singleEvent('End', status, this.volatiles[status.id], this);
		delete this.volatiles[status.id];
		this.update();
		return true;
	};
	// "static" function
	BattlePokemon.getHealth = function(side) {
		if (!this.hp) return '0 fnt';
		var hpstring;
		if ((side === true) || (this.side === side) || this.battle.getFormat().debug) {
			hpstring = ''+this.hp+'/'+this.maxhp;
		} else {
			var ratio = this.hp / this.maxhp;
			if (this.battle.reportPercentages) {
				// HP Percentage Mod mechanics
				var percentage = Math.ceil(ratio * 100);
				if ((percentage === 100) && (ratio < 1.0)) {
					percentage = 99;
				}
				hpstring = '' + percentage + '/100';
			} else {
				// In-game accurate pixel health mechanics
				var pixels = Math.floor(ratio * 48) || 1;
				hpstring = '' + pixels + '/48';
				if ((pixels === 9) && (ratio > 0.2)) {
					hpstring += 'y'; // force yellow HP bar
				} else if ((pixels === 24) && (ratio > 0.5)) {
					hpstring += 'g'; // force green HP bar
				}
			}
		}
		if (this.status) hpstring += ' ' + this.status;
		return hpstring;
	};
	BattlePokemon.prototype.setType = function(newType, enforce) {
		// Arceus first type cannot be normally changed
		if (!enforce && this.num === 493) return false;

		this.typesData = [{
			type: newType,
			suppressed: false,
			isAdded: false
		}];

		return true;
	};
	BattlePokemon.prototype.addType = function(newType) {
		// removes any types added previously and adds another one

		this.typesData = this.typesData.filter(function(typeData) {
			return !typeData.isAdded;
		}).concat([{
			type: newType,
			suppressed: false,
			isAdded: true
		}]);

		return true;
	};
	BattlePokemon.prototype.getTypes = function(getAll) {
		var types = [];
		for (var i=0, l=this.typesData.length; i<l; i++) {
			if (getAll || !this.typesData[i].suppressed) {
				types.push(this.typesData[i].type);
			}
		}
		if (types.length) return types;
		if (this.battle.gen >= 5) return ['Normal'];
		return ['???'];
	};
	BattlePokemon.prototype.runImmunity = function(type, message) {
		if (this.fainted) {
			return false;
		}
		if (!type || type === '???') {
			return true;
		}
		if (this.negateImmunity[type]) return true;
		if (!(this.negateImmunity['Type'] && type in this.battle.data.TypeChart)) {
			// Ring Target not active
			if (!this.battle.getImmunity(type, this)) {
				this.battle.debug('natural immunity');
				if (message) {
					this.battle.add('-immune', this, '[msg]');
				}
				return false;
			}
		}
		var immunity = this.battle.runEvent('Immunity', this, null, null, type);
		if (!immunity) {
			this.battle.debug('artificial immunity');
			if (message && immunity !== null) {
				this.battle.add('-immune', this, '[msg]');
			}
			return false;
		}
		return true;
	};
	BattlePokemon.prototype.destroy = function() {
		// deallocate ourself
		// get rid of some possibly-circular references
		this.battle = null;
		this.side = null;
	};
	return BattlePokemon;
})();

var BattleSide = (function() {
	function BattleSide(name, battle, n, team) {
		this.battle = battle;
		this.n = n;
		this.name = name;
		this.pokemon = [];
		this.active = [null];
		this.sideConditions = {};

		this.id = (n?'p2':'p1');

		switch (this.battle.gameType) {
		case 'doubles':
			this.active = [null, null];
			break;
		}

		this.team = this.battle.getTeam(this, team);
		for (var i=0; i<this.team.length && i<6; i++) {
			//console.log("NEW POKEMON: "+(this.team[i]?this.team[i].name:'[unidentified]'));
			this.pokemon.push(new BattlePokemon(this.team[i], this));
		}
		this.pokemonLeft = this.pokemon.length;
		for (var i=0; i<this.pokemon.length; i++) {
			this.pokemon[i].position = i;
		}
	}

	BattleSide.prototype.isActive = false;
	BattleSide.prototype.pokemonLeft = 0;
	BattleSide.prototype.faintedLastTurn = false;
	BattleSide.prototype.faintedThisTurn = false;
	BattleSide.prototype.decision = null;
	BattleSide.prototype.foe = null;

	BattleSide.prototype.toString = function() {
		return this.id+': '+this.name;
	};
	BattleSide.prototype.getData = function() {
		var data = {
			name: this.name,
			id: this.id,
			pokemon: []
		};
		for (var i=0; i<this.pokemon.length; i++) {
			var pokemon = this.pokemon[i];
			data.pokemon.push({
				ident: pokemon.fullname,
				details: pokemon.details,
				condition: pokemon.getHealth(pokemon.side),
				active: (pokemon.position < pokemon.side.active.length),
				stats: {
					atk: pokemon.baseStats['atk'],
					def: pokemon.baseStats['def'],
					spa: pokemon.baseStats['spa'],
					spd: pokemon.baseStats['spd'],
					spe: pokemon.baseStats['spe']
				},
				moves: pokemon.moves.map(function(move) {
					if (move === 'hiddenpower') {
						return move + toId(pokemon.hpType) + (pokemon.hpPower == 70?'':pokemon.hpPower);
					}
					return move;
				}),
				baseAbility: pokemon.baseAbility,
				item: pokemon.item,
				pokeball: pokemon.pokeball,
				canMegaEvo: pokemon.canMegaEvo
			});
		}
		return data;
	};
	BattleSide.prototype.randomActive = function() {
		var actives = this.active.filter(function(active) {
			return active && !active.fainted;
		});
		if (!actives.length) return null;
		var i = Math.floor(Math.random() * actives.length);
		return actives[i];
	};
	BattleSide.prototype.addSideCondition = function(status, source, sourceEffect) {
		status = this.battle.getEffect(status);
		if (this.sideConditions[status.id]) {
			if (!status.onRestart) return false;
			return this.battle.singleEvent('Restart', status, this.sideConditions[status.id], this, source, sourceEffect);
		}
		this.sideConditions[status.id] = {id: status.id};
		this.sideConditions[status.id].target = this;
		if (source) {
			this.sideConditions[status.id].source = source;
			this.sideConditions[status.id].sourcePosition = source.position;
		}
		if (status.duration) {
			this.sideConditions[status.id].duration = status.duration;
		}
		if (status.durationCallback) {
			this.sideConditions[status.id].duration = status.durationCallback.call(this.battle, this, source, sourceEffect);
		}
		if (!this.battle.singleEvent('Start', status, this.sideConditions[status.id], this, source, sourceEffect)) {
			delete this.sideConditions[status.id];
			return false;
		}
		this.battle.update();
		return true;
	};
	BattleSide.prototype.getSideCondition = function(status) {
		status = this.battle.getEffect(status);
		if (!this.sideConditions[status.id]) return null;
		return status;
	};
	BattleSide.prototype.removeSideCondition = function(status) {
		status = this.battle.getEffect(status);
		if (!this.sideConditions[status.id]) return false;
		this.battle.singleEvent('End', status, this.sideConditions[status.id], this);
		delete this.sideConditions[status.id];
		this.battle.update();
		return true;
	};
	BattleSide.prototype.emitCallback = function() {
		this.battle.send('callback', this.id + "\n" +
			Array.prototype.slice.call(arguments).join('|'));
	};
	BattleSide.prototype.emitRequest = function(update) {
		this.battle.send('request', this.id+"\n"+this.battle.rqid+"\n"+JSON.stringify(update));
	};
	BattleSide.prototype.destroy = function() {
		// deallocate ourself

		// deallocate children and get rid of references to them
		for (var i=0; i<this.pokemon.length; i++) {
			if (this.pokemon[i]) this.pokemon[i].destroy();
			this.pokemon[i] = null;
		}
		this.pokemon = null;
		for (var i=0; i<this.active.length; i++) {
			this.active[i] = null;
		}
		this.active = null;

		if (this.decision) {
			delete this.decision.side;
			delete this.decision.pokemon;
		}
		this.decision = null;

		// get rid of some possibly-circular references
		this.battle = null;
		this.foe = null;
	};
	return BattleSide;
})();

var Battle = (function() {
	var Battle = {};

	Battle.construct = (function() {
		var battleProtoCache = {};
		return function(roomid, formatarg, rated) {
			var battle = Object.create((function() {
				if (battleProtoCache[formatarg] !== undefined) {
					return battleProtoCache[formatarg];
				}

				// Scripts overrides Battle overrides Scripts overrides Tools
				var tools = Tools.mod(formatarg);
				var proto = Object.create(tools);
				for (var i in Battle.prototype) {
					proto[i] = Battle.prototype[i];
				}
				var battle = Object.create(proto);
				var ret = Object.create(battle);
				tools.install(ret);
				return battleProtoCache[formatarg] = ret;
			})());
			Battle.prototype.init.call(battle, roomid, formatarg, rated);
			return battle;
		};
	})();

	Battle.prototype = {};

	Battle.prototype.init = function(roomid, formatarg, rated) {
		var format = Tools.getFormat(formatarg);

		this.log = [];
		this.sides = [null, null];
		this.roomid = roomid;
		this.id = roomid;
		this.rated = rated;
		this.weatherData = {id:''};
		this.terrainData = {id:''};
		this.pseudoWeather = {};

		this.format = toId(format);
		this.formatData = {id:this.format};

		this.effect = {id:''};
		this.effectData = {id:''};
		this.event = {id:''};

		this.gameType = (format.gameType || 'singles');

		this.queue = [];
		this.faintQueue = [];
		this.messageLog = [];

		// use a random initial seed (64-bit, [high -> low])
		this.startingSeed = this.seed = [Math.floor(Math.random() * 0x10000),
			Math.floor(Math.random() * 0x10000),
			Math.floor(Math.random() * 0x10000),
			Math.floor(Math.random() * 0x10000)];
	};

	Battle.prototype.turn = 0;
	Battle.prototype.p1 = null;
	Battle.prototype.p2 = null;
	Battle.prototype.lastUpdate = 0;
	Battle.prototype.currentRequest = '';
	Battle.prototype.weather = '';
	Battle.prototype.terrain = '';
	Battle.prototype.ended = false;
	Battle.prototype.started = false;
	Battle.prototype.active = false;
	Battle.prototype.eventDepth = 0;
	Battle.prototype.lastMove = '';
	Battle.prototype.activeMove = null;
	Battle.prototype.activePokemon = null;
	Battle.prototype.activeTarget = null;
	Battle.prototype.midTurn = false;
	Battle.prototype.currentRequest = '';
	Battle.prototype.rqid = 0;
	Battle.prototype.lastMoveLine = 0;
	Battle.prototype.reportPercentages = false;

	Battle.prototype.toString = function() {
		return 'Battle: '+this.format;
	};


	// This function is designed to emulate the on-cartridge PRNG for Gens 3 and 4, as described in
	// http://www.smogon.com/ingame/rng/pid_iv_creation#pokemon_random_number_generator
	// This RNG uses a 32-bit initial seed

	// This function has three different results, depending on arguments:
	// - random() returns a real number in [0,1), just like Math.random()
	// - random(n) returns an integer in [0,n)
	// - random(m,n) returns an integer in [m,n)

	// m and n are converted to integers via Math.floor. If the result is NaN, they are ignored.
	/*
	Battle.prototype.random = function(m, n) {
		this.seed = (this.seed * 0x41C64E6D + 0x6073) >>> 0; // truncate the result to the last 32 bits
		var result = this.seed >>> 16; // the first 16 bits of the seed are the random value
		m = Math.floor(m);
		n = Math.floor(n);
		return (m ? (n ? (result%(n-m))+m : result%m) : result/0x10000);
	};
	*/

	// This function is designed to emulate the on-cartridge PRNG for Gen 5 and uses a 64-bit initial seed

	// This function has three different results, depending on arguments:
	// - random() returns a real number in [0,1), just like Math.random()
	// - random(n) returns an integer in [0,n)
	// - random(m,n) returns an integer in [m,n)

	// m and n are converted to integers via Math.floor. If the result is NaN, they are ignored.

	Battle.prototype.random = function(m, n) {
		this.seed = this.nextFrame(); // Advance the RNG
		var result = (this.seed[0] << 16 >>> 0) + this.seed[1]; // Use the upper 32 bits
		m = Math.floor(m);
		n = Math.floor(n);
		result = (m ? (n ? Math.floor(result*(n-m) / 0x100000000)+m : Math.floor(result*m / 0x100000000)) : result/0x100000000);
		this.debug('randBW(' + (m ? (n ? m + ',' + n : m) : '') + ') = ' + result);
		return result;
	};

	Battle.prototype.nextFrame = function(n) {
		var seed = this.seed;
		n = n || 1;
		for (var frame = 0; frame < n; ++frame) {
			// The RNG is a Linear Congruential Generator (LCG) in the form: x_n+1 = (a x_n + c) % m
			// Where: x_0 is the seed, x_n is the random number after n iterations,
			//     a = 0x5D588B656C078965, c = 0x00269EC3 and m = 2^64
			// Javascript doesnt handle such large numbers properly, so this function does it in 16-bit parts.
			// x_n+1 = (x_n * a) + c
			// Let any 64 bit number n = (n[0] << 48) + (n[1] << 32) + (n[2] << 16) + n[3]
			// Then x_n+1 =
			//     ((a[3] x_n[0] + a[2] x_n[1] + a[1] x_n[2] + a[0] x_n[3] + c[0]) << 48) +
			//     ((a[3] x_n[1] + a[2] x_n[2] + a[1] x_n[3] + c[1]) << 32) +
			//     ((a[3] x_n[2] + a[2] x_n[3] + c[2]) << 16) +
			//     a[3] x_n[3] + c[3]
			// Which can be generalised where b is the number of 16 bit words in the number:
			//     (Notice how the a[] word starts at b-1, and decrements every time it appears again on the line;
			//         x_n[] starts at b-<line#>-1 and increments to b-1 at the end of the line per line, limiting the length of the line;
			//         c[] is at b-<line#>-1 for each line and the left shift is 16 * <line#>)
			//     ((a[b-1] + x_n[b-1] + c[b-1]) << (16 * 0)) +
			//     ((a[b-1] x_n[b-2] + a[b-2] x_n[b-1] + c[b-2]) << (16 * 1)) +
			//     ((a[b-1] x_n[b-3] + a[b-2] x_n[b-2] + a[b-3] x_n[b-1] + c[b-3]) << (16 * 2)) +
			//     ...
			//     ((a[b-1] x_n[1] + a[b-2] x_n[2] + ... + a[2] x_n[b-2] + a[1] + x_n[b-1] + c[1]) << (16 * (b-2))) +
			//     ((a[b-1] x_n[0] + a[b-2] x_n[1] + ... + a[1] x_n[b-2] + a[0] + x_n[b-1] + c[0]) << (16 * (b-1)))
			// Which produces this equation: \sum_{l=0}^{b-1}\left(\sum_{m=b-l-1}^{b-1}\left\{a[2b-m-l-2] x_n[m]\right\}+c[b-l-1]\ll16l\right)
			// This is all ignoring overflow/carry because that cannot be shown in a pseudo-mathematical equation.
			// The below code implements a simplified version of that equation while also checking for overflow/carry.

			var a = [0x5D58, 0x8B65, 0x6C07, 0x8965];
			var c = [0, 0, 0x26, 0x9EC3];

			var nextSeed = [0, 0, 0, 0];
			var carry = 0;

			for (var cN = seed.length - 1; cN >= 0; --cN) {
				nextSeed[cN] = carry;
				carry = 0;

				var aN = seed.length - 1;
				var seedN = cN;
				for (; seedN < seed.length; --aN, ++seedN) {
					var nextWord = a[aN] * seed[seedN];
					carry += nextWord >>> 16;
					nextSeed[cN] += nextWord & 0xFFFF;
				}
				nextSeed[cN] += c[cN];
				carry += nextSeed[cN] >>> 16;
				nextSeed[cN] &= 0xFFFF;
			}

			seed = nextSeed;
		}
		return seed;
	};

	Battle.prototype.setWeather = function(status, source, sourceEffect) {
		status = this.getEffect(status);
		if (sourceEffect === undefined && this.effect) sourceEffect = this.effect;
		if (source === undefined && this.event && this.event.target) source = this.event.target;

		if (this.weather === status.id) return false;
		if (this.weather && !status.id) {
			var oldstatus = this.getWeather();
			this.singleEvent('End', oldstatus, this.weatherData, this);
		}
		var prevWeather = this.weather;
		var prevWeatherData = this.weatherData;
		this.weather = status.id;
		this.weatherData = {id: status.id};
		if (source) {
			this.weatherData.source = source;
			this.weatherData.sourcePosition = source.position;
		}
		if (status.duration) {
			this.weatherData.duration = status.duration;
		}
		if (status.durationCallback) {
			this.weatherData.duration = status.durationCallback.call(this, source, sourceEffect);
		}
		if (!this.singleEvent('Start', status, this.weatherData, this, source, sourceEffect)) {
			this.weather = prevWeather;
			this.weatherData = prevWeatherData;
			return false;
		}
		this.update();
		return true;
	};
	Battle.prototype.clearWeather = function() {
		return this.setWeather('');
	};
	Battle.prototype.effectiveWeather = function(target) {
		if (this.event) {
			if (!target) target = this.event.target;
		}
		if (!this.runEvent('TryWeather', target)) return '';
		return this.weather;
	};
	Battle.prototype.isWeather = function(weather, target) {
		var ourWeather = this.effectiveWeather(target);
		if (!Array.isArray(weather)) {
			return ourWeather === toId(weather);
		}
		return (weather.map(toId).indexOf(ourWeather) >= 0);
	};
	Battle.prototype.getWeather = function() {
		return this.getEffect(this.weather);
	};

	Battle.prototype.setTerrain = function(status, source, sourceEffect) {
		status = this.getEffect(status);
		if (sourceEffect === undefined && this.effect) sourceEffect = this.effect;
		if (source === undefined && this.event && this.event.target) source = this.event.target;

		if (this.terrain === status.id) return false;
		if (this.terrain && !status.id) {
			var oldstatus = this.getTerrain();
			this.singleEvent('End', oldstatus, this.terrainData, this);
		}
		var prevTerrain = this.terrain;
		var prevTerrainData = this.terrainData;
		this.terrain = status.id;
		this.terrainData = {id: status.id};
		if (source) {
			this.terrainData.source = source;
			this.terrainData.sourcePosition = source.position;
		}
		if (status.duration) {
			this.terrainData.duration = status.duration;
		}
		if (status.durationCallback) {
			this.terrainData.duration = status.durationCallback.call(this, source, sourceEffect);
		}
		if (!this.singleEvent('Start', status, this.terrainData, this, source, sourceEffect)) {
			this.terrain = prevTerrain;
			this.terrainData = prevTerrainData;
			return false;
		}
		this.update();
		return true;
	};
	Battle.prototype.clearTerrain = function() {
		return this.setTerrain('');
	};
	Battle.prototype.effectiveTerrain = function(target) {
		if (this.event) {
			if (!target) target = this.event.target;
		}
		if (!this.runEvent('TryTerrain', target)) return '';
		return this.terrain;
	};
	Battle.prototype.isTerrain = function(terrain, target) {
		var ourTerrain = this.effectiveTerrain(target);
		if (!Array.isArray(terrain)) {
			return ourTerrain === toId(terrain);
		}
		return (terrain.map(toId).indexOf(ourTerrain) >= 0);
	};
	Battle.prototype.getTerrain = function() {
		return this.getEffect(this.terrain);
	};

	Battle.prototype.getFormat = function() {
		return this.getEffect(this.format);
	};
	Battle.prototype.addPseudoWeather = function(status, source, sourceEffect) {
		status = this.getEffect(status);
		if (this.pseudoWeather[status.id]) {
			if (!status.onRestart) return false;
			return this.singleEvent('Restart', status, this.pseudoWeather[status.id], this, source, sourceEffect);
		}
		this.pseudoWeather[status.id] = {id: status.id};
		if (source) {
			this.pseudoWeather[status.id].source = source;
			this.pseudoWeather[status.id].sourcePosition = source.position;
		}
		if (status.duration) {
			this.pseudoWeather[status.id].duration = status.duration;
		}
		if (status.durationCallback) {
			this.pseudoWeather[status.id].duration = status.durationCallback.call(this, source, sourceEffect);
		}
		if (!this.singleEvent('Start', status, this.pseudoWeather[status.id], this, source, sourceEffect)) {
			delete this.pseudoWeather[status.id];
			return false;
		}
		this.update();
		return true;
	};
	Battle.prototype.getPseudoWeather = function(status) {
		status = this.getEffect(status);
		if (!this.pseudoWeather[status.id]) return null;
		return status;
	};
	Battle.prototype.removePseudoWeather = function(status) {
		status = this.getEffect(status);
		if (!this.pseudoWeather[status.id]) return false;
		this.singleEvent('End', status, this.pseudoWeather[status.id], this);
		delete this.pseudoWeather[status.id];
		this.update();
		return true;
	};
	Battle.prototype.setActiveMove = function(move, pokemon, target) {
		if (!move) move = null;
		if (!pokemon) pokemon = null;
		if (!target) target = pokemon;
		this.activeMove = move;
		this.activePokemon = pokemon;
		this.activeTarget = target;

		// Mold Breaker and the like
		this.update();
	};
	Battle.prototype.clearActiveMove = function(failed) {
		if (this.activeMove) {
			if (!failed) {
				this.lastMove = this.activeMove.id;
			}
			this.activeMove = null;
			this.activePokemon = null;
			this.activeTarget = null;

			// Mold Breaker and the like, again
			this.update();
		}
	};

	Battle.prototype.update = function() {
		var actives = this.p1.active;
		for (var i=0; i<actives.length; i++) {
			if (actives[i]) actives[i].update();
		}
		actives = this.p2.active;
		for (var i=0; i<actives.length; i++) {
			if (actives[i]) actives[i].update();
		}
	};

	// bubbles up
	Battle.comparePriority = function(a, b) { // intentionally not in Battle.prototype
		a.priority = a.priority || 0;
		a.subPriority = a.subPriority || 0;
		a.speed = a.speed || 0;
		b.priority = b.priority || 0;
		b.subPriority = b.subPriority || 0;
		b.speed = b.speed || 0;
		if ((typeof a.order === 'number' || typeof b.order === 'number') && a.order !== b.order) {
			if (typeof a.order !== 'number') {
				return -(1);
			}
			if (typeof b.order !== 'number') {
				return -(-1);
			}
			if (b.order - a.order) {
				return -(b.order - a.order);
			}
		}
		if (b.priority - a.priority) {
			return b.priority - a.priority;
		}
		if (b.speed - a.speed) {
			return b.speed - a.speed;
		}
		if (b.subOrder - a.subOrder) {
			return -(b.subOrder - a.subOrder);
		}
		return Math.random()-0.5;
	};
	Battle.prototype.getResidualStatuses = function(thing, callbackType) {
		var statuses = this.getRelevantEffectsInner(thing || this, callbackType || 'residualCallback', null, null, false, true, 'duration');
		statuses.sort(Battle.comparePriority);
		//if (statuses[0]) this.debug('match '+(callbackType||'residualCallback')+': '+statuses[0].status.id);
		return statuses;
	};
	Battle.prototype.eachEvent = function(eventid, effect, relayVar) {
		var actives = [];
		if (!effect && this.effect) effect = this.effect;
		for (var i=0; i<this.sides.length;i++) {
			var side = this.sides[i];
			for (var j=0; j<side.active.length; j++) {
				if (side.active[j]) actives.push(side.active[j]);
			}
		}
		actives.sort(function(a, b) {
			if (b.speed - a.speed) {
				return b.speed - a.speed;
			}
			return Math.random()-0.5;
		});
		for (var i=0; i<actives.length; i++) {
			if (actives[i].isStarted) {
				this.runEvent(eventid, actives[i], null, effect, relayVar);
			}
		}
	};
	Battle.prototype.residualEvent = function(eventid, relayVar) {
		var statuses = this.getRelevantEffectsInner(this, 'on'+eventid, null, null, false, true, 'duration');
		statuses.sort(Battle.comparePriority);
		while (statuses.length) {
			var statusObj = statuses.shift();
			var status = statusObj.status;
			if (statusObj.thing.fainted) continue;
			if (statusObj.statusData && statusObj.statusData.duration) {
				statusObj.statusData.duration--;
				if (!statusObj.statusData.duration) {
					statusObj.end.call(statusObj.thing, status.id);
					continue;
				}
			}
			this.singleEvent(eventid, status, statusObj.statusData, statusObj.thing, relayVar);
		}
	};
	// The entire event system revolves around this function
	// (and its helper functions, getRelevant*)
	Battle.prototype.singleEvent = function(eventid, effect, effectData, target, source, sourceEffect, relayVar) {
		if (this.eventDepth >= 8) {
			// oh fuck
			this.add('message', 'STACK LIMIT EXCEEDED');
			this.add('message', 'PLEASE REPORT IN BUG THREAD');
			this.add('message', 'Event: '+eventid);
			this.add('message', 'Parent event: '+this.event.id);
			throw new Error("Stack overflow");
			return false;
		}
		//this.add('Event: '+eventid+' (depth '+this.eventDepth+')');
		effect = this.getEffect(effect);
		var hasRelayVar = true;
		if (relayVar === undefined) {
			relayVar = true;
			hasRelayVar = false;
		}

		if (effect.effectType === 'Status' && target.status !== effect.id) {
			// it's changed; call it off
			return relayVar;
		}
		if (target.ignore && target.ignore[effect.effectType]) {
			this.debug(eventid+' handler suppressed by Gastro Acid, Klutz or Magic Room');
			return relayVar;
		}
		if (target.ignore && target.ignore[effect.effectType+'Target']) {
			this.debug(eventid+' handler suppressed by Air Lock');
			return relayVar;
		}

		if (effect['on'+eventid] === undefined) return relayVar;
		var parentEffect = this.effect;
		var parentEffectData = this.effectData;
		var parentEvent = this.event;
		this.effect = effect;
		this.effectData = effectData;
		this.event = {id: eventid, target: target, source: source, effect: sourceEffect};
		this.eventDepth++;
		var args = [target, source, sourceEffect];
		if (hasRelayVar) args.unshift(relayVar);
		var returnVal;
		if (typeof effect['on'+eventid] === 'function') {
			returnVal = effect['on'+eventid].apply(this, args);
		} else {
			returnVal = effect['on'+eventid];
		}
		this.eventDepth--;
		this.effect = parentEffect;
		this.effectData = parentEffectData;
		this.event = parentEvent;
		if (returnVal === undefined) return relayVar;
		return returnVal;
	};
	/**
	 * runEvent is the core of Pokemon Showdown's event system.
	 *
	 * Basic usage
	 * ===========
	 *
	 *   this.runEvent('Blah')
	 * will trigger any onBlah global event handlers.
	 *
	 *   this.runEvent('Blah', target)
	 * will additionally trigger any onBlah handlers on the target, onAllyBlah
	 * handlers on any active pokemon on the target's team, and onFoeBlah
	 * handlers on any active pokemon on the target's foe's team
	 *
	 *   this.runEvent('Blah', target, source)
	 * will additionally trigger any onSourceBlah handlers on the source
	 *
	 *   this.runEvent('Blah', target, source, effect)
	 * will additionally pass the effect onto all event handlers triggered
	 *
	 *   this.runEvent('Blah', target, source, effect, relayVar)
	 * will additionally pass the relayVar as the first argument along all event
	 * handlers
	 *
	 * You may leave any of these null. For instance, if you have a relayVar but
	 * no source or effect:
	 *   this.runEvent('Damage', target, null, null, 50)
	 *
	 * Event handlers
	 * ==============
	 *
	 * Items, abilities, statuses, and other effects like SR, confusion, weather,
	 * or Trick Room can have event handlers. Event handlers are functions that
	 * can modify what happens during an event.
	 *
	 * event handlers are passed:
	 *   function(target, source, effect)
	 * although some of these can be blank.
	 *
	 * certain events have a relay variable, in which case they're passed:
	 *   function(relayVar, target, source, effect)
	 *
	 * Relay variables are variables that give additional information about the
	 * event. For instance, the damage event has a relayVar which is the amount
	 * of damage dealt.
	 *
	 * If a relay variable isn't passed to runEvent, there will still be a secret
	 * relayVar defaulting to `true`, but it won't get passed to any event
	 * handlers.
	 *
	 * After an event handler is run, its return value helps determine what
	 * happens next:
	 * 1. If the return value isn't `undefined`, relayVar is set to the return
	 *	value
	 * 2. If relayVar is falsy, no more event handlers are run
	 * 3. Otherwise, if there are more event handlers, the next one is run and
	 *	we go back to step 1.
	 * 4. Once all event handlers are run (or one of them results in a falsy
	 *	relayVar), relayVar is returned by runEvent
	 *
	 * As a shortcut, an event handler that isn't a function will be interpreted
	 * as a function that returns that value.
	 *
	 * You can have return values mean whatever you like, but in general, we
	 * follow the convention that returning `false` or `null` means
	 * stopping or interrupting the event.
	 *
	 * For instance, returning `false` from a TrySetStatus handler means that
	 * the pokemon doesn't get statused.
	 *
	 * If a failed event usually results in a message like "But it failed!"
	 * or "It had no effect!", returning `null` will suppress that message and
	 * returning `false` will display it. Returning `null` is useful if your
	 * event handler already gave its own custom failure message.
	 *
	 * Returning `undefined` means "don't change anything" or "keep going".
	 * A function that does nothing but return `undefined` is the equivalent
	 * of not having an event handler at all.
	 *
	 * Returning a value means that that value is the new `relayVar`. For
	 * instance, if a Damage event handler returns 50, the damage event
	 * will deal 50 damage instead of whatever it was going to deal before.
	 *
	 * Useful values
	 * =============
	 *
	 * In addition to all the methods and attributes of Tools, Battle, and
	 * Scripts, event handlers have some additional values they can access:
	 *
	 * this.effect:
	 *   the Effect having the event handler
	 * this.effectData:
	 *   the data store associated with the above Effect. This is a plain Object
	 *   and you can use it to store data for later event handlers.
	 * this.effectData.target:
	 *   the Pokemon, Side, or Battle that the event handler's effect was
	 *   attached to.
	 * this.event.id:
	 *   the event ID
	 * this.event.target, this.event.source, this.event.effect:
	 *   the target, source, and effect of the event. These are the same
	 *   variables that are passed as arguments to the event handler, but
	 *   they're useful for functions called by the event handler.
	 */
	Battle.prototype.runEvent = function(eventid, target, source, effect, relayVar, onEffect) {
		if (this.eventDepth >= 8) {
			// oh fuck
			this.add('message', 'STACK LIMIT EXCEEDED');
			this.add('message', 'PLEASE REPORT IN BUG THREAD');
			this.add('message', 'Event: '+eventid);
			this.add('message', 'Parent event: '+this.event.id);
			throw new Error("Stack overflow");
			return false;
		}
		if (!target) target = this;
		var statuses = this.getRelevantEffects(target, 'on'+eventid, 'onSource'+eventid, source);
		var hasRelayVar = true;
		effect = this.getEffect(effect);
		var args = [target, source, effect];
		//console.log('Event: '+eventid+' (depth '+this.eventDepth+') t:'+target.id+' s:'+(!source||source.id)+' e:'+effect.id);
		if (relayVar === undefined || relayVar === null) {
			relayVar = true;
			hasRelayVar = false;
		} else {
			args.unshift(relayVar);
		}

		var parentEvent = this.event;
		this.event = {id: eventid, target: target, source: source, effect: effect, modifier: 1};
		this.eventDepth++;

		if (onEffect && 'on'+eventid in effect) {
			statuses.unshift({status: effect, callback: effect['on'+eventid], statusData: {}, end: null, thing: target});
		}
		for (var i=0; i<statuses.length; i++) {
			var status = statuses[i].status;
			var thing = statuses[i].thing;
			//this.debug('match '+eventid+': '+status.id+' '+status.effectType);
			if (status.effectType === 'Status' && thing.status !== status.id) {
				// it's changed; call it off
				continue;
			}
			if (thing.ignore && thing.ignore[status.effectType] === 'A') {
				// ignore attacking events
				var AttackingEvents = {
					BeforeMove: 1,
					BasePower: 1,
					Immunity: 1,
					Accuracy: 1,
					Damage: 1,
					SubDamage: 1,
					Heal: 1,
					TakeItem: 1,
					UseItem: 1,
					EatItem: 1,
					SetStatus: 1,
					CriticalHit: 1,
					ModifyPokemon: 1,
					ModifyAtk: 1, ModifyDef: 1, ModifySpA: 1, ModifySpD: 1, ModifySpe: 1,
					ModifyBoost: 1,
					ModifyDamage: 1,
					TryHit: 1,
					TryHitSide: 1,
					TrySecondaryHit: 1,
					Hit: 1,
					Boost: 1,
					DragOut: 1
				};
				if (eventid in AttackingEvents) {
					if (eventid !== 'ModifyPokemon') {
						this.debug(eventid+' handler suppressed by Mold Breaker');
					}
					continue;
				}
			} else if (thing.ignore && thing.ignore[status.effectType]) {
				if (eventid !== 'ModifyPokemon' && eventid !== 'Update') {
					this.debug(eventid+' handler suppressed by Gastro Acid, Klutz or Magic Room');
				}
				continue;
			}
			if (target.ignore && (target.ignore[status.effectType+'Target'] || target.ignore[eventid+'Target'])) {
				this.debug(eventid+' handler suppressed by Air Lock');
				continue;
			}
			var returnVal;
			if (typeof statuses[i].callback === 'function') {
				var parentEffect = this.effect;
				var parentEffectData = this.effectData;
				this.effect = statuses[i].status;
				this.effectData = statuses[i].statusData;
				this.effectData.target = thing;

				returnVal = statuses[i].callback.apply(this, args);

				this.effect = parentEffect;
				this.effectData = parentEffectData;
			} else {
				returnVal = statuses[i].callback;
			}

			if (returnVal !== undefined) {
				relayVar = returnVal;
				if (!relayVar) break;
				if (hasRelayVar) {
					args[0] = relayVar;
				}
			}
		}

		this.eventDepth--;
		if (this.event.modifier !== 1 && typeof relayVar === 'number') {
			// this.debug(eventid+' modifier: 0x'+('0000'+(this.event.modifier * 4096).toString(16)).slice(-4).toUpperCase());
			relayVar = this.modify(relayVar, this.event.modifier);
		}
		this.event = parentEvent;

		return relayVar;
	};
	Battle.prototype.resolveLastPriority = function(statuses, callbackType) {
		var order = false;
		var priority = 0;
		var subOrder = 0;
		var status = statuses[statuses.length-1];
		if (status.status[callbackType+'Order']) {
			order = status.status[callbackType+'Order'];
		}
		if (status.status[callbackType+'Priority']) {
			priority = status.status[callbackType+'Priority'];
		} else if (status.status[callbackType+'SubOrder']) {
			subOrder = status.status[callbackType+'SubOrder'];
		}

		status.order = order;
		status.priority = priority;
		status.subOrder = subOrder;
		if (status.thing && status.thing.getStat) status.speed = status.thing.speed;
	};
	// bubbles up to parents
	Battle.prototype.getRelevantEffects = function(thing, callbackType, foeCallbackType, foeThing, checkChildren) {
		var statuses = this.getRelevantEffectsInner(thing, callbackType, foeCallbackType, foeThing, true, false);
		statuses.sort(Battle.comparePriority);
		//if (statuses[0]) this.debug('match '+callbackType+': '+statuses[0].status.id);
		return statuses;
	};
	Battle.prototype.getRelevantEffectsInner = function(thing, callbackType, foeCallbackType, foeThing, bubbleUp, bubbleDown, getAll) {
		if (!callbackType || !thing) return [];
		var statuses = [];
		var status;

		if (thing.sides) {
			for (var i in this.pseudoWeather) {
				status = this.getPseudoWeather(i);
				if (status[callbackType] !== undefined || (getAll && thing.pseudoWeather[i][getAll])) {
					statuses.push({status: status, callback: status[callbackType], statusData: this.pseudoWeather[i], end: this.removePseudoWeather, thing: thing});
					this.resolveLastPriority(statuses,callbackType);
				}
			}
			status = this.getWeather();
			if (status[callbackType] !== undefined || (getAll && thing.weatherData[getAll])) {
				statuses.push({status: status, callback: status[callbackType], statusData: this.weatherData, end: this.clearWeather, thing: thing, priority: status[callbackType+'Priority']||0});
				this.resolveLastPriority(statuses,callbackType);
			}
			status = this.getTerrain();
			if (status[callbackType] !== undefined || (getAll && thing.terrainData[getAll])) {
				statuses.push({status: status, callback: status[callbackType], statusData: this.terrainData, end: this.clearTerrain, thing: thing, priority: status[callbackType+'Priority']||0});
				this.resolveLastPriority(statuses,callbackType);
			}
			status = this.getFormat();
			if (status[callbackType] !== undefined || (getAll && thing.formatData[getAll])) {
				statuses.push({status: status, callback: status[callbackType], statusData: this.formatData, end: function(){}, thing: thing, priority: status[callbackType+'Priority']||0});
				this.resolveLastPriority(statuses,callbackType);
			}
			if (bubbleDown) {
				statuses = statuses.concat(this.getRelevantEffectsInner(this.p1, callbackType,null,null,false,true, getAll));
				statuses = statuses.concat(this.getRelevantEffectsInner(this.p2, callbackType,null,null,false,true, getAll));
			}
			return statuses;
		}

		if (thing.pokemon) {
			for (var i in thing.sideConditions) {
				status = thing.getSideCondition(i);
				if (status[callbackType] !== undefined || (getAll && thing.sideConditions[i][getAll])) {
					statuses.push({status: status, callback: status[callbackType], statusData: thing.sideConditions[i], end: thing.removeSideCondition, thing: thing});
					this.resolveLastPriority(statuses,callbackType);
				}
			}
			if (foeCallbackType) {
				statuses = statuses.concat(this.getRelevantEffectsInner(thing.foe, foeCallbackType,null,null,false,false, getAll));
			}
			if (bubbleUp) {
				statuses = statuses.concat(this.getRelevantEffectsInner(this, callbackType,null,null,true,false, getAll));
			}
			if (bubbleDown) {
				for (var i=0;i<thing.active.length;i++) {
					statuses = statuses.concat(this.getRelevantEffectsInner(thing.active[i], callbackType,null,null,false,true, getAll));
				}
			}
			return statuses;
		}

		if (!thing.getStatus) {
			this.debug(JSON.stringify(thing));
			return statuses;
		}
		var status = thing.getStatus();
		if (status[callbackType] !== undefined || (getAll && thing.statusData[getAll])) {
			statuses.push({status: status, callback: status[callbackType], statusData: thing.statusData, end: thing.clearStatus, thing: thing});
			this.resolveLastPriority(statuses,callbackType);
		}
		for (var i in thing.volatiles) {
			status = thing.getVolatile(i);
			if (status[callbackType] !== undefined || (getAll && thing.volatiles[i][getAll])) {
				statuses.push({status: status, callback: status[callbackType], statusData: thing.volatiles[i], end: thing.removeVolatile, thing: thing});
				this.resolveLastPriority(statuses,callbackType);
			}
		}
		status = thing.getAbility();
		if (status[callbackType] !== undefined || (getAll && thing.abilityData[getAll])) {
			statuses.push({status: status, callback: status[callbackType], statusData: thing.abilityData, end: thing.clearAbility, thing: thing});
			this.resolveLastPriority(statuses,callbackType);
		}
		status = thing.getItem();
		if (status[callbackType] !== undefined || (getAll && thing.itemData[getAll])) {
			statuses.push({status: status, callback: status[callbackType], statusData: thing.itemData, end: thing.clearItem, thing: thing});
			this.resolveLastPriority(statuses,callbackType);
		}
		status = this.getEffect(thing.template.baseSpecies);
		if (status[callbackType] !== undefined) {
			statuses.push({status: status, callback: status[callbackType], statusData: thing.speciesData, end: function(){}, thing: thing});
			this.resolveLastPriority(statuses,callbackType);
		}

		if (foeThing && foeCallbackType && foeCallbackType.substr(0,8) !== 'onSource') {
			statuses = statuses.concat(this.getRelevantEffectsInner(foeThing, foeCallbackType,null,null,false,false, getAll));
		} else if (foeCallbackType) {
			var foeActive = thing.side.foe.active;
			var allyActive = thing.side.active;
			var eventName = '';
			if (foeCallbackType.substr(0,8) === 'onSource') {
				eventName = foeCallbackType.substr(8);
				if (foeThing) {
					statuses = statuses.concat(this.getRelevantEffectsInner(foeThing, foeCallbackType,null,null,false,false, getAll));
				}
				foeCallbackType = 'onFoe'+eventName;
				foeThing = null;
			}
			if (foeCallbackType.substr(0,5) === 'onFoe') {
				eventName = foeCallbackType.substr(5);
				for (var i=0; i<allyActive.length; i++) {
					if (!allyActive[i] || allyActive[i].fainted) continue;
					statuses = statuses.concat(this.getRelevantEffectsInner(allyActive[i], 'onAlly'+eventName,null,null,false,false, getAll));
					statuses = statuses.concat(this.getRelevantEffectsInner(allyActive[i], 'onAny'+eventName,null,null,false,false, getAll));
				}
				for (var i=0; i<foeActive.length; i++) {
					if (!foeActive[i] || foeActive[i].fainted) continue;
					statuses = statuses.concat(this.getRelevantEffectsInner(foeActive[i], 'onAny'+eventName,null,null,false,false, getAll));
				}
			}
			for (var i=0; i<foeActive.length; i++) {
				if (!foeActive[i] || foeActive[i].fainted) continue;
				statuses = statuses.concat(this.getRelevantEffectsInner(foeActive[i], foeCallbackType,null,null,false,false, getAll));
			}
		}
		if (bubbleUp) {
			statuses = statuses.concat(this.getRelevantEffectsInner(thing.side, callbackType, foeCallbackType, null, true, false, getAll));
		}
		return statuses;
	};
	Battle.prototype.getPokemon = function(id) {
		if (typeof id !== 'string') id = id.id;
		for (var i=0; i<this.p1.pokemon.length; i++) {
			var pokemon = this.p1.pokemon[i];
			if (pokemon.id === id) return pokemon;
		}
		for (var i=0; i<this.p2.pokemon.length; i++) {
			var pokemon = this.p2.pokemon[i];
			if (pokemon.id === id) return pokemon;
		}
		return null;
	};
	Battle.prototype.makeRequest = function(type, requestDetails) {
		if (!this.p1.isActive || !this.p2.isActive) {
			return;
		}
		if (type) {
			this.currentRequest = type;
			this.rqid++;
			this.p1.decision = null;
			this.p2.decision = null;
		} else {
			type = this.currentRequest;
		}
		this.update();

		// default to no request
		var p1request = null;
		var p2request = null;
		this.p1.currentRequest = '';
		this.p2.currentRequest = '';

		switch (type) {
		case 'switch':
			var switchablesLeft = 0;
			var switchTable = null;
			function canSwitch(a) {
				return !a.fainted;
			}
			function shouldSwitch(a) {
				if (!a) return false;
				if (!switchablesLeft) {
					a.switchFlag = false;
					return false;
				}
				if (a.switchFlag) switchablesLeft--;
				return !!a.switchFlag;
			}

			switchablesLeft = this.p1.pokemon.slice(this.p1.active.length).count(canSwitch);
			switchTable = this.p1.active.map(shouldSwitch);
			if (switchTable.any(true)) {
				this.p1.currentRequest = 'switch';
				p1request = {forceSwitch: switchTable, side: this.p1.getData(), rqid: this.rqid};
			}
			switchablesLeft = this.p2.pokemon.slice(this.p2.active.length).count(canSwitch);
			switchTable = this.p2.active.map(shouldSwitch);
			if (switchTable.any(true)) {
				this.p2.currentRequest = 'switch';
				p2request = {forceSwitch: switchTable, side: this.p2.getData(), rqid: this.rqid};
			}
			break;

		case 'teampreview':
			this.add('teampreview'+(requestDetails?'|'+requestDetails:''));
			this.p1.currentRequest = 'teampreview';
			p1request = {teamPreview: true, side: this.p1.getData(), rqid: this.rqid};
			this.p2.currentRequest = 'teampreview';
			p2request = {teamPreview: true, side: this.p2.getData(), rqid: this.rqid};
			break;

		default:
			var activeData;
			this.p1.currentRequest = 'move';
			activeData = this.p1.active.map(function(pokemon) {
				if (pokemon) return pokemon.getRequestData();
			});
			p1request = {active: activeData, side: this.p1.getData(), rqid: this.rqid};

			this.p2.currentRequest = 'move';
			activeData = this.p2.active.map(function(pokemon) {
				if (pokemon) return pokemon.getRequestData();
			});
			p2request = {active: activeData, side: this.p2.getData(), rqid: this.rqid};
			break;
		}

		if (this.p1 && this.p2) {
			var inactiveSide = -1;
			if (p1request && !p2request) {
				inactiveSide = 0;
			} else if (!p1request && p2request) {
				inactiveSide = 1;
			}
			if (inactiveSide !== this.inactiveSide) {
				this.send('inactiveside', inactiveSide);
				this.inactiveSide = inactiveSide;
			}
		}

		if (p1request) {
			this.p1.emitRequest(p1request);
		} else {
			this.p1.decision = true;
			this.p1.emitRequest({wait: true, side: this.p1.getData()});
		}

		if (p2request) {
			this.p2.emitRequest(p2request);
		} else {
			this.p2.decision = true;
			this.p2.emitRequest({wait: true, side: this.p2.getData()});
		}

		if (this.p2.decision && this.p1.decision) {
			if (this.p2.decision === true && this.p1.decision === true) {
				if (type !== 'move') {
					// TODO: investigate this race condition; should be fixed
					// properly later
					return this.makeRequest('move');
				}
				this.add('html', '<div class="broadcast-red"><b>The battle crashed</b></div>');
				this.win();
			} else {
				// some kind of weird race condition?
				this.commitDecisions();
			}
			return;
		}
	};
	Battle.prototype.tie = function() {
		this.win();
	};
	Battle.prototype.win = function(side) {
		if (this.ended) {
			return false;
		}
		if (side === 'p1' || side === 'p2') {
			side = this[side];
		} else if (side !== this.p1 && side !== this.p2) {
			side = null;
		}
		this.winner = side?side.name:'';

		this.add('');
		if (side) {
			this.add('win', side.name);
		} else {
			this.add('tie');
		}
		this.ended = true;
		this.active = false;
		this.currentRequest = '';
		return true;
	};
	Battle.prototype.switchIn = function(pokemon, pos) {
		if (!pokemon || pokemon.isActive) return false;
		if (!pos) pos = 0;
		var side = pokemon.side;
		if (side.active[pos]) {
			var oldActive = side.active[pos];
			var lastMove = null;
			lastMove = this.getMove(oldActive.lastMove);
			if (oldActive.switchCopyFlag === 'copyvolatile') {
				delete oldActive.switchCopyFlag;
				pokemon.copyVolatileFrom(oldActive);
			}
		}
		this.runEvent('BeforeSwitchIn', pokemon);
		if (side.active[pos]) {
			var oldActive = side.active[pos];
			oldActive.isActive = false;
			oldActive.isStarted = false;
			oldActive.position = pokemon.position;
			pokemon.position = pos;
			side.pokemon[pokemon.position] = pokemon;
			side.pokemon[oldActive.position] = oldActive;
			oldActive.clearVolatile();
		}
		side.active[pos] = pokemon;
		pokemon.isActive = true;
		pokemon.activeTurns = 0;
		for (var m in pokemon.moveset) {
			pokemon.moveset[m].used = false;
		}
		this.add('switch', pokemon, pokemon.getDetails);
		if (pokemon.template.isMega) this.add('-formechange', pokemon, pokemon.template.species);
		if (pokemon.illusion && pokemon.illusion.template.isMega) {
			this.add('-formechange', pokemon.illusion, pokemon.illusion.template.species);
		}
		pokemon.update();
		this.runEvent('SwitchIn', pokemon);
		this.addQueue({pokemon: pokemon, choice: 'runSwitch'});
	};
	Battle.prototype.canSwitch = function(side) {
		var canSwitchIn = [];
		for (var i=side.active.length; i<side.pokemon.length; i++) {
			var pokemon = side.pokemon[i];
			if (!pokemon.fainted) {
				canSwitchIn.push(pokemon);
			}
		}
		return canSwitchIn.length;
	};
	Battle.prototype.getRandomSwitchable = function(side) {
		var canSwitchIn = [];
		for (var i=side.active.length; i<side.pokemon.length; i++) {
			var pokemon = side.pokemon[i];
			if (!pokemon.fainted) {
				canSwitchIn.push(pokemon);
			}
		}
		if (!canSwitchIn.length) {
			return null;
		}
		return canSwitchIn[this.random(canSwitchIn.length)];
	};
	Battle.prototype.dragIn = function(side, pos) {
		if (pos >= side.active.length) return false;
		var pokemon = this.getRandomSwitchable(side);
		if (!pos) pos = 0;
		if (!pokemon || pokemon.isActive) return false;
		this.runEvent('BeforeSwitchIn', pokemon);
		if (side.active[pos]) {
			var oldActive = side.active[pos];
			if (!oldActive.hp) {
				return false;
			}
			if (!this.runEvent('DragOut', oldActive)) {
				return false;
			}
			this.runEvent('SwitchOut', oldActive);
			oldActive.isActive = false;
			oldActive.isStarted = false;
			oldActive.position = pokemon.position;
			pokemon.position = pos;
			side.pokemon[pokemon.position] = pokemon;
			side.pokemon[oldActive.position] = oldActive;
			oldActive.clearVolatile();
		}
		side.active[pos] = pokemon;
		pokemon.isActive = true;
		pokemon.activeTurns = 0;
		for (var m in pokemon.moveset) {
			pokemon.moveset[m].used = false;
		}
		this.add('drag', pokemon, pokemon.getDetails);
		if (pokemon.template.isMega) this.add('-formechange', pokemon, pokemon.template.species);
		if (pokemon.illusion && pokemon.illusion.template.isMega) {
			this.add('-formechange', pokemon.illusion, pokemon.illusion.template.species);
		}
		pokemon.update();
		this.runEvent('SwitchIn', pokemon);
		this.addQueue({pokemon: pokemon, choice: 'runSwitch'});
		return true;
	};
	Battle.prototype.swapPosition = function(source, newPos, from) {
		var target = source.side.active[newPos];
		if (target.fainted) return false;
		var side = source.side;
		side.pokemon[source.position] = target;
		side.pokemon[newPos] = source;
		side.active[source.position] = side.pokemon[source.position];
		side.active[newPos] = side.pokemon[newPos];
		target.position = source.position;
		source.position = newPos;
		this.add('swap', source, target, (from ? '[from] ' + from : ''));
		return true;
	};
	Battle.prototype.faint = function(pokemon, source, effect) {
		pokemon.faint(source, effect);
	};
	Battle.prototype.nextTurn = function() {
		this.turn++;
		for (var i=0; i<this.sides.length; i++) {
			for (var j=0; j<this.sides[i].active.length; j++) {
				var pokemon = this.sides[i].active[j];
				if (!pokemon) continue;
				pokemon.moveThisTurn = '';
				pokemon.usedItemThisTurn = false;
				pokemon.newlySwitched = false;
				if (pokemon.lastAttackedBy) {
					pokemon.lastAttackedBy.thisTurn = false;
				}
				pokemon.activeTurns++;
			}
			this.sides[i].faintedLastTurn = this.sides[i].faintedThisTurn;
			this.sides[i].faintedThisTurn = false;
		}
		this.add('turn', this.turn);
		this.makeRequest('move');
	};
	Battle.prototype.start = function() {
		if (this.active) return;

		if (!this.p1 || !this.p1.isActive || !this.p2 || !this.p2.isActive) {
			// need two players to start
			return;
		}

		this.p2.emitRequest({side: this.p2.getData()});
		this.p1.emitRequest({side: this.p1.getData()});

		if (this.started) {
			this.makeRequest();
			this.isActive = true;
			this.activeTurns = 0;
			return;
		}
		this.isActive = true;
		this.activeTurns = 0;
		this.started = true;
		this.p2.foe = this.p1;
		this.p1.foe = this.p2;

		this.add('gametype', this.gameType);
		this.add('gen', this.gen);

		var format = this.getFormat();
		Tools.mod(format.mod).getBanlistTable(format); // fill in format ruleset

		this.add('tier', format.name);
		if (this.rated) {
			this.add('rated');
		}
		if (format && format.ruleset) {
			for (var i=0; i<format.ruleset.length; i++) {
				this.addPseudoWeather(format.ruleset[i]);
			}
		}

		if (!this.p1.pokemon[0] || !this.p2.pokemon[0]) {
			this.add('message', 'Battle not started: One of you has an empty team.');
			return;
		}

		this.residualEvent('TeamPreview');

		this.addQueue({choice:'start'});
		this.midTurn = true;
		if (!this.currentRequest) this.go();
	};
	Battle.prototype.boost = function(boost, target, source, effect) {
		if (this.event) {
			if (!target) target = this.event.target;
			if (!source) source = this.event.source;
			if (!effect) effect = this.effect;
		}
		if (!target || !target.hp) return 0;
		effect = this.getEffect(effect);
		boost = this.runEvent('Boost', target, source, effect, Object.clone(boost));
		var success = false;
		for (var i in boost) {
			var currentBoost = {};
			currentBoost[i] = boost[i];
			if (boost[i] !== 0 && target.boostBy(currentBoost)) {
				success = true;
				var msg = '-boost';
				if (boost[i] < 0) {
					msg = '-unboost';
					boost[i] = -boost[i];
				}
				switch (effect.id) {
				case 'intimidate':
					this.add(msg, target, i, boost[i]);
					break;
				default:
					if (effect.effectType === 'Move') {
						this.add(msg, target, i, boost[i]);
					} else {
						this.add(msg, target, i, boost[i], '[from] '+effect.fullname);
					}
					break;
				}
				this.runEvent('AfterEachBoost', target, source, effect, currentBoost);
			}
		}
		this.runEvent('AfterBoost', target, source, effect, boost);
		return success;
	};
	Battle.prototype.damage = function(damage, target, source, effect) {
		if (this.event) {
			if (!target) target = this.event.target;
			if (!source) source = this.event.source;
			if (!effect) effect = this.effect;
		}
		if (!target || !target.hp) return 0;
		effect = this.getEffect(effect);
		if (!(damage || damage === 0)) return damage;
		if (damage !== 0) damage = clampIntRange(damage, 1);

		if (effect.id !== 'struggle-recoil') { // Struggle recoil is not affected by effects
			if (effect.effectType === 'Weather' && !target.runImmunity(effect.id)) {
				this.debug('weather immunity');
				return 0;
			}
			damage = this.runEvent('Damage', target, source, effect, damage);
			if (!(damage || damage === 0)) {
				this.debug('damage event failed');
				return damage;
			}
			if (target.illusion && effect && effect.effectType === 'Move') {
				this.debug('illusion cleared');
				target.illusion = null;
				this.add('replace', target, target.getDetails);
			}
		}
		if (damage !== 0) damage = clampIntRange(damage, 1);
		damage = target.damage(damage, source, effect);
		if (source) source.lastDamage = damage;
		var name = effect.fullname;
		if (name === 'tox') name = 'psn';
		switch (effect.id) {
		case 'partiallytrapped':
			this.add('-damage', target, target.getHealth, '[from] '+this.effectData.sourceEffect.fullname, '[partiallytrapped]');
			break;
		default:
			if (effect.effectType === 'Move') {
				this.add('-damage', target, target.getHealth);
			} else if (source && source !== target) {
				this.add('-damage', target, target.getHealth, '[from] '+effect.fullname, '[of] '+source);
			} else {
				this.add('-damage', target, target.getHealth, '[from] '+name);
			}
			break;
		}

		if (effect.recoil && source) {
			this.damage(clampIntRange(Math.round(damage * effect.recoil[0] / effect.recoil[1]), 1), source, target, 'recoil');
		}
		if (effect.drain && source) {
			this.heal(Math.ceil(damage * effect.drain[0] / effect.drain[1]), source, target, 'drain');
		}

		if (target.fainted) this.faint(target);
		else {
			damage = this.runEvent('AfterDamage', target, source, effect, damage);
			if (effect && !effect.negateSecondary) {
				this.runEvent('Secondary', target, source, effect);
			}
		}
		return damage;
	};
	Battle.prototype.directDamage = function(damage, target, source, effect) {
		if (this.event) {
			if (!target) target = this.event.target;
			if (!source) source = this.event.source;
			if (!effect) effect = this.effect;
		}
		if (!target || !target.hp) return 0;
		if (!damage) return 0;
		damage = clampIntRange(damage, 1);

		damage = target.damage(damage, source, effect);
		switch (effect.id) {
		case 'strugglerecoil':
			this.add('-damage', target, target.getHealth, '[from] recoil');
			break;
		case 'confusion':
			this.add('-damage', target, target.getHealth, '[from] confusion');
			break;
		default:
			this.add('-damage', target, target.getHealth);
			break;
		}
		if (target.fainted) this.faint(target);
		return damage;
	};
	Battle.prototype.heal = function(damage, target, source, effect) {
		if (this.event) {
			if (!target) target = this.event.target;
			if (!source) source = this.event.source;
			if (!effect) effect = this.effect;
		}
		effect = this.getEffect(effect);
		if (damage && damage <= 1) damage = 1;
		damage = Math.floor(damage);
		// for things like Liquid Ooze, the Heal event still happens when nothing is healed.
		damage = this.runEvent('TryHeal', target, source, effect, damage);
		if (!damage) return 0;
		if (!target || !target.hp) return 0;
		if (target.hp >= target.maxhp) return 0;
		damage = target.heal(damage, source, effect);
		switch (effect.id) {
		case 'leechseed':
		case 'rest':
			this.add('-heal', target, target.getHealth, '[silent]');
			break;
		case 'drain':
			this.add('-heal', target, target.getHealth, '[from] drain', '[of] '+source);
			break;
		case 'wish':
			break;
		default:
			if (effect.effectType === 'Move') {
				this.add('-heal', target, target.getHealth);
			} else if (source && source !== target) {
				this.add('-heal', target, target.getHealth, '[from] '+effect.fullname, '[of] '+source);
			} else {
				this.add('-heal', target, target.getHealth, '[from] '+effect.fullname);
			}
			break;
		}
		this.runEvent('Heal', target, source, effect, damage);
		return damage;
	};
	Battle.prototype.chain = function(previousMod, nextMod) {
		// previousMod or nextMod can be either a number or an array [numerator, denominator]
		if (previousMod.length) previousMod = Math.floor(previousMod[0] * 4096 / previousMod[1]);
		else previousMod = Math.floor(previousMod * 4096);
		if (nextMod.length) nextMod = Math.floor(nextMod[0] * 4096 / nextMod[1]);
		else nextMod = Math.floor(nextMod * 4096);
		return ((previousMod * nextMod + 2048) >> 12) / 4096; // M'' = ((M * M') + 0x800) >> 12
	};
	Battle.prototype.chainModify = function(numerator, denominator) {
		var previousMod = Math.floor(this.event.modifier * 4096);

		if (numerator.length) {
			denominator = numerator[1];
			numerator = numerator[0];
		}
		var nextMod = 0;
		if (this.event.ceilModifier) {
			nextMod = Math.ceil(numerator * 4096 / (denominator||1));
		} else {
			nextMod = Math.floor(numerator * 4096 / (denominator||1));
		}

		this.event.modifier = ((previousMod * nextMod + 2048) >> 12) / 4096;
	};
	Battle.prototype.modify = function(value, numerator, denominator) {
		// You can also use:
		// modify(value, [numerator, denominator])
		// modify(value, fraction) - assuming you trust JavaScript's floating-point handler
		if (!denominator) denominator = 1;
		if (numerator && numerator.length) {
			denominator = numerator[1];
			numerator = numerator[0];
		}
		var modifier = Math.floor(numerator*4096/denominator);
		return Math.floor((value * modifier + 2048 - 1) / 4096);
	};
	Battle.prototype.getCategory = function(move) {
		move = this.getMove(move);
		return move.category || 'Physical';
	};
	Battle.prototype.getDamage = function(pokemon, target, move, suppressMessages) {
		if (typeof move === 'string') move = this.getMove(move);

		if (typeof move === 'number') move = {
			basePower: move,
			type: '???',
			category: 'Physical'
		};

		if (move.affectedByImmunities) {
			if (!target.runImmunity(move.type, true)) {
				return false;
			}
		}

		if (move.isSoundBased && (pokemon !== target || this.gen <= 4)) {
			if (!target.runImmunity('sound', true)) {
				return false;
			}
		}

		if (move.ohko) {
			if (target.level > pokemon.level) {
				this.add('-failed', target);
				return false;
			}
			return target.maxhp;
		}

		if (move.damageCallback) {
			return move.damageCallback.call(this, pokemon, target);
		}
		if (move.damage === 'level') {
			return pokemon.level;
		}
		if (move.damage) {
			return move.damage;
		}

		if (!move) {
			move = {};
		}
		if (!move.type) move.type = '???';
		var type = move.type;
		// '???' is typeless damage: used for Struggle and Confusion etc
		var category = this.getCategory(move);
		var defensiveCategory = move.defensiveCategory || category;

		var basePower = move.basePower;
		if (move.basePowerCallback) {
			basePower = move.basePowerCallback.call(this, pokemon, target, move);
		}
		if (!basePower) {
			if (basePower === 0) return; // returning undefined means not dealing damage
			return basePower;
		}
		basePower = clampIntRange(basePower, 1);

		if (this.gen <= 5) {
			move.critRatio = clampIntRange(move.critRatio, 0, 5);
			var critMult = [0, 16, 8, 4, 3, 2];
		} else {
			move.critRatio = clampIntRange(move.critRatio, 0, 4);
			var critMult = [0, 16, 8, 2, 1];
		}

		move.crit = move.willCrit || false;
		if (move.willCrit === undefined) {
			if (move.critRatio) {
				move.crit = (this.random(critMult[move.critRatio]) === 0);
			}
		}
		if (move.crit) {
			move.crit = this.runEvent('CriticalHit', target, null, move);
		}

		// happens after crit calculation
		basePower = this.runEvent('BasePower', pokemon, target, move, basePower, true);

		if (!basePower) return 0;
		basePower = clampIntRange(basePower, 1);

		var level = pokemon.level;

		var attacker = pokemon;
		var defender = target;
		var attackStat = category === 'Physical' ? 'atk' : 'spa';
		var defenseStat = defensiveCategory === 'Physical' ? 'def' : 'spd';
		var statTable = {atk:'Atk', def:'Def', spa:'SpA', spd:'SpD', spe:'Spe'};
		var attack;
		var defense;

		var atkBoosts = move.useTargetOffensive ? defender.boosts[attackStat] : attacker.boosts[attackStat];
		var defBoosts = move.useSourceDefensive ? attacker.boosts[defenseStat] : defender.boosts[defenseStat];
		
		var ignoreNegativeOffensive = !!move.ignoreNegativeOffensive;
		var ignorePositiveDefensive = !!move.ignorePositiveDefensive;
		
		if (move.crit) {
			ignoreNegativeOffensive = true;
			ignorePositiveDefensive = true;
		}
		
		if (move.ignoreOffensive || (ignoreNegativeOffensive && atkBoosts < 0)) {
			var ignoreOffensive = true;
		}
		if (move.ignoreDefensive || (ignorePositiveDefensive && defBoosts > 0)) {
			var ignoreDefensive = true;
		}
		
		if (ignoreOffensive) {
			this.debug('Negating (sp)atk boost/penalty.');
			atkBoosts = 0;
		}
		if (ignoreDefensive) {
			this.debug('Negating (sp)def boost/penalty.');
			defBoosts = 0;
		}

		if (move.useTargetOffensive) attack = defender.calculateStat(attackStat, atkBoosts);
		else attack = attacker.calculateStat(attackStat, atkBoosts);
		
		if (move.useSourceDefensive) defense = attacker.calculateStat(defenseStat, defBoosts);
		else defense = defender.calculateStat(defenseStat, defBoosts);
		
		// Apply Stat Modifiers
		attack = this.runEvent('Modify'+statTable[attackStat], attacker, defender, move, attack);
		defense = this.runEvent('Modify'+statTable[defenseStat], defender, attacker, move, defense);

		//int(int(int(2*L/5+2)*A*P/D)/50);
		var baseDamage = Math.floor(Math.floor(Math.floor(2*level/5+2) * basePower * attack/defense)/50) + 2;

		// multi-target modifier (doubles only)
		if (move.spreadHit) {
			var spreadModifier = move.spreadModifier || 0.75;
			this.debug('Spread modifier: ' + spreadModifier);
			baseDamage = this.modify(baseDamage, spreadModifier);
		}

		// weather modifier (TODO: relocate here)
		// crit
		if (move.crit) {
			if (!suppressMessages) this.add('-crit', target);
			baseDamage = this.modify(baseDamage, move.critModifier || (this.gen >= 6 ? 1.5 : 2));
		}

		// randomizer
		// this is not a modifier
		// gen 1-2
		//var randFactor = Math.floor(Math.random()*39)+217;
		//baseDamage *= Math.floor(randFactor * 100 / 255) / 100;
		baseDamage = Math.floor(baseDamage * (100 - this.random(16)) / 100);

		// STAB
		if (move.hasSTAB || type !== '???' && pokemon.hasType(type)) {
			// The "???" type never gets STAB
			// Not even if you Roost in Gen 4 and somehow manage to use
			// Struggle in the same turn.
			// (On second thought, it might be easier to get a Missingno.)
			baseDamage = this.modify(baseDamage, move.stab || 1.5);
		}
		// types
		var totalTypeMod = 0;

		if (target.negateImmunity[move.type] !== 'IgnoreEffectiveness' || this.getImmunity(move.type, target)) {
			totalTypeMod = this.getEffectiveness(move, target, pokemon);
		}

		totalTypeMod = clampIntRange(totalTypeMod, -3, 3);
		if (totalTypeMod > 0) {
			if (!suppressMessages) this.add('-supereffective', target);

			for (var i=0; i<totalTypeMod; i++) {
				baseDamage *= 2;
			}
		}
		if (totalTypeMod < 0) {
			if (!suppressMessages) this.add('-resisted', target);

			for (var i=0; i>totalTypeMod; i--) {
				baseDamage = Math.floor(baseDamage/2);
			}
		}

		if (basePower && !Math.floor(baseDamage)) {
			return 1;
		}

		// Final modifier. Modifiers that modify damage after min damage check, such as Life Orb.
		baseDamage = this.runEvent('ModifyDamage', pokemon, target, move, baseDamage);

		return Math.floor(baseDamage);
	};
	/**
	 * Returns whether a proposed target for a move is valid.
	 */
	Battle.prototype.validTargetLoc = function(targetLoc, source, targetType) {
		var numSlots = source.side.active.length;
		if (!Math.abs(targetLoc) && Math.abs(targetLoc) > numSlots) return false;

		var sourceLoc = -(source.position+1);
		var isFoe = (targetLoc > 0);
		var isAdjacent = (isFoe ? Math.abs(-(numSlots+1-targetLoc)-sourceLoc)<=1 : Math.abs(targetLoc-sourceLoc)<=1);
		var isSelf = (sourceLoc === targetLoc);

		switch (targetType) {
		case 'randomNormal':
		case 'normal':
			return isAdjacent && !isSelf;
		case 'adjacentAlly':
			return isAdjacent && !isSelf && !isFoe;
		case 'adjacentAllyOrSelf':
			return isAdjacent && !isFoe;
		case 'adjacentFoe':
			return isAdjacent && isFoe;
		case 'any':
			return !isSelf;
		}
		return false;
	};
	Battle.prototype.validTarget = function(target, source, targetType) {
		var targetLoc;
		if (target.side == source.side) {
			targetLoc = -(target.position+1);
		} else {
			targetLoc = target.position+1;
		}
		return this.validTargetLoc(targetLoc, source, targetType);
	};
	Battle.prototype.getTarget = function(decision) {
		var move = this.getMove(decision.move);
		var target;
		if ((move.target !== 'randomNormal') &&
				this.validTargetLoc(decision.targetLoc, decision.pokemon, move.target)) {
			if (decision.targetLoc > 0) {
				target = decision.pokemon.side.foe.active[decision.targetLoc-1];
			} else {
				target = decision.pokemon.side.active[(-decision.targetLoc)-1];
			}
			if (target) {
				if (!target.fainted) {
					// target exists and is not fainted
					return target;
				} else if (target.side === decision.pokemon.side) {
					// fainted allied targets don't retarget
					return false;
				}
			}
			// chosen target not valid, retarget randomly with resolveTarget
		}
		if (!decision.targetPosition || !decision.targetSide) {
			target = this.resolveTarget(decision.pokemon, decision.move);
			decision.targetSide = target.side;
			decision.targetPosition = target.position;
		}
		return decision.targetSide.active[decision.targetPosition];
	};
	Battle.prototype.resolveTarget = function(pokemon, move) {
		// A move was used without a chosen target

		// For instance: Metronome chooses Ice Beam. Since the user didn't
		// choose a target when choosing Metronome, Ice Beam's target must
		// be chosen randomly.

		// The target is chosen randomly from possible targets, EXCEPT that
		// moves that can target either allies or foes will only target foes
		// when used without an explicit target.

		move = this.getMove(move);
		if (move.target === 'adjacentAlly' && pokemon.side.active.length > 1) {
			if (pokemon.side.active[pokemon.position-1]) {
				return pokemon.side.active[pokemon.position-1];
			}
			else if (pokemon.side.active[pokemon.position+1]) {
				return pokemon.side.active[pokemon.position+1];
			}
		}
		if (move.target === 'self' || move.target === 'all' || move.target === 'allySide' || move.target === 'allyTeam' || move.target === 'adjacentAlly' || move.target === 'adjacentAllyOrSelf') {
			return pokemon;
		}
		return pokemon.side.foe.randomActive() || pokemon.side.foe.active[0];
	};
	Battle.prototype.checkFainted = function() {
		function isFainted(a) {
			if (!a) return false;
			if (a.fainted) {
				a.switchFlag = true;
				return true;
			}
			return false;
		}
		// make sure these don't get short-circuited out; all switch flags need to be set
		var p1fainted = this.p1.active.map(isFainted);
		var p2fainted = this.p2.active.map(isFainted);
	};
	Battle.prototype.faintMessages = function() {
		while (this.faintQueue.length) {
			var faintData = this.faintQueue.shift();
			if (!faintData.target.fainted) {
				this.add('faint', faintData.target);
				this.runEvent('Faint', faintData.target, faintData.source, faintData.effect);
				faintData.target.fainted = true;
				faintData.target.isActive = false;
				faintData.target.isStarted = false;
				faintData.target.side.pokemonLeft--;
				faintData.target.side.faintedThisTurn = true;
			}
		}
		if (!this.p1.pokemonLeft && !this.p2.pokemonLeft) {
			this.win();
			return true;
		}
		if (!this.p1.pokemonLeft) {
			this.win(this.p2);
			return true;
		}
		if (!this.p2.pokemonLeft) {
			this.win(this.p1);
			return true;
		}
		return false;
	};
	Battle.prototype.addQueue = function(decision, noSort, side) {
		if (decision) {
			if (Array.isArray(decision)) {
				for (var i=0; i<decision.length; i++) {
					this.addQueue(decision[i], noSort);
				}
				return;
			}
			if (decision.choice === 'pass') return;
			if (!decision.side && side) decision.side = side;
			if (!decision.side && decision.pokemon) decision.side = decision.pokemon.side;
			if (!decision.choice && decision.move) decision.choice = 'move';
			if (!decision.priority) {
				var priorities = {
					'beforeTurn': 100,
					'beforeTurnMove': 99,
					'switch': 6,
					'runSwitch': 6.1,
					'megaEvo': 5.9,
					'residual': -100,
					'team': 102,
					'start': 101
				};
				if (priorities[decision.choice]) {
					decision.priority = priorities[decision.choice];
				}
			}
			if (decision.choice === 'move') {
				if (this.getMove(decision.move).beforeTurnCallback) {
					this.addQueue({choice: 'beforeTurnMove', pokemon: decision.pokemon, move: decision.move}, true);
				}
			} else if (decision.choice === 'switch') {
				if (decision.pokemon.switchFlag && decision.pokemon.switchFlag !== true) {
					decision.pokemon.switchCopyFlag = decision.pokemon.switchFlag;
				}
				decision.pokemon.switchFlag = false;
				if (!decision.speed && decision.pokemon && decision.pokemon.isActive) decision.speed = decision.pokemon.speed;
			}
			if (decision.move) {
				var target;

				if (!decision.targetPosition) {
					target = this.resolveTarget(decision.pokemon, decision.move);
					decision.targetSide = target.side;
					decision.targetPosition = target.position;
				}

				decision.move = this.getMoveCopy(decision.move);
				if (!decision.priority) {
					var priority = decision.move.priority;
					priority = this.runEvent('ModifyPriority', decision.pokemon, target, decision.move, priority);
					decision.priority = priority;
					// In Gen 6, Quick Guard blocks moves with artificially enhanced priority.
					if (this.gen > 5) decision.move.priority = priority;
				}
			}
			if (!decision.pokemon && !decision.speed) decision.speed = 1;
			if (!decision.speed && decision.choice === 'switch' && decision.target) decision.speed = decision.target.speed;
			if (!decision.speed) decision.speed = decision.pokemon.speed;

			if (decision.choice === 'switch' && !decision.side.pokemon[0].isActive) {
				// if there's no actives, switches happen before activations
				decision.priority = 6.2;
			}

			this.queue.push(decision);
		}
		if (!noSort) {
			this.queue.sort(Battle.comparePriority);
		}
	};
	Battle.prototype.prioritizeQueue = function(decision, source, sourceEffect) {
		if (this.event) {
			if (!source) source = this.event.source;
			if (!sourceEffect) sourceEffect = this.effect;
		}
		for (var i=0; i<this.queue.length; i++) {
			if (this.queue[i] === decision) {
				this.queue.splice(i,1);
				break;
			}
		}
		decision.sourceEffect = sourceEffect;
		this.queue.unshift(decision);
	};
	Battle.prototype.willAct = function() {
		for (var i=0; i<this.queue.length; i++) {
			if (this.queue[i].choice === 'move' || this.queue[i].choice === 'switch') {
				return this.queue[i];
			}
		}
		return null;
	};
	Battle.prototype.willMove = function(pokemon) {
		for (var i=0; i<this.queue.length; i++) {
			if (this.queue[i].choice === 'move' && this.queue[i].pokemon === pokemon) {
				return this.queue[i];
			}
		}
		return null;
	};
	Battle.prototype.cancelDecision = function(pokemon) {
		var success = false;
		for (var i=0; i<this.queue.length; i++) {
			if (this.queue[i].pokemon === pokemon) {
				this.queue.splice(i,1);
				i--;
				success = true;
			}
		}
		return success;
	};
	Battle.prototype.cancelMove = function(pokemon) {
		for (var i=0; i<this.queue.length; i++) {
			if (this.queue[i].choice === 'move' && this.queue[i].pokemon === pokemon) {
				this.queue.splice(i,1);
				return true;
			}
		}
		return false;
	};
	Battle.prototype.willSwitch = function(pokemon) {
		for (var i=0; i<this.queue.length; i++) {
			if (this.queue[i].choice === 'switch' && this.queue[i].pokemon === pokemon) {
				return true;
			}
		}
		return false;
	};
	Battle.prototype.runDecision = function(decision) {
		var pokemon;

		// returns whether or not we ended in a callback
		switch (decision.choice) {
		case 'start':
			// I GIVE UP, WILL WRESTLE WITH EVENT SYSTEM LATER
			var beginCallback = this.getFormat().onBegin;
			if (beginCallback) beginCallback.call(this);

			this.add('start');
			for (var pos=0; pos<this.p1.active.length; pos++) {
				this.switchIn(this.p1.pokemon[pos], pos);
			}
			for (var pos=0; pos<this.p2.active.length; pos++) {
				this.switchIn(this.p2.pokemon[pos], pos);
			}
			for (var pos=0; pos<this.p1.pokemon.length; pos++) {
				pokemon = this.p1.pokemon[pos];
				this.singleEvent('Start', this.getEffect(pokemon.species), pokemon.speciesData, pokemon);
			}
			for (var pos=0; pos<this.p2.pokemon.length; pos++) {
				pokemon = this.p2.pokemon[pos];
				this.singleEvent('Start', this.getEffect(pokemon.species), pokemon.speciesData, pokemon);
			}
			this.midTurn = true;
			break;
		case 'move':
			if (!decision.pokemon.isActive) return false;
			if (decision.pokemon.fainted) return false;
			this.runMove(decision.move, decision.pokemon, this.getTarget(decision), decision.sourceEffect);
			break;
		case 'megaEvo':
			if (this.runMegaEvo) this.runMegaEvo(decision.pokemon);
			break;
		case 'beforeTurnMove':
			if (!decision.pokemon.isActive) return false;
			if (decision.pokemon.fainted) return false;
			this.debug('before turn callback: '+decision.move.id);
			decision.move.beforeTurnCallback.call(this, decision.pokemon, this.getTarget(decision));
			break;
		case 'event':
			this.runEvent(decision.event, decision.pokemon);
			break;
		case 'team':
			var i = parseInt(decision.team[0], 10)-1;
			if (i >= 6 || i < 0) return;

			if (decision.team[1]) {
				// validate the choice
				var len = decision.side.pokemon.length;
				var newPokemon = [null,null,null,null,null,null].slice(0, len);
				for (var j=0; j<len; j++) {
					var i = parseInt(decision.team[j], 10)-1;
					newPokemon[j] = decision.side.pokemon[i];
				}
				var reject = false;
				for (var j=0; j<len; j++) {
					if (!newPokemon[j]) reject = true;
				}
				if (!reject) {
					for (var j=0; j<len; j++) {
						newPokemon[j].position = j;
					}
					decision.side.pokemon = newPokemon;
					return;
				}
			}

			if (i == 0) return;
			pokemon = decision.side.pokemon[i];
			if (!pokemon) return;
			decision.side.pokemon[i] = decision.side.pokemon[0];
			decision.side.pokemon[0] = pokemon;
			decision.side.pokemon[i].position = i;
			decision.side.pokemon[0].position = 0;
			return;
			// we return here because the update event would crash since there are no active pokemon yet
			break;
		case 'switch':
			if (decision.pokemon) {
				decision.pokemon.beingCalledBack = true;
				var lastMove = this.getMove(decision.pokemon.lastMove);
				if (lastMove.selfSwitch !== 'copyvolatile') {
					this.runEvent('BeforeSwitchOut', decision.pokemon);
				}
				if (!this.runEvent('SwitchOut', decision.pokemon)) {
					// Warning: DO NOT interrupt a switch-out
					// if you just want to trap a pokemon.
					// To trap a pokemon and prevent it from switching out,
					// (e.g. Mean Look, Magnet Pull) use the 'trapped' flag
					// instead.

					// Note: Nothing in BW or earlier interrupts
					// a switch-out.
					break;
				}
			}
			if (decision.pokemon && !decision.pokemon.hp && !decision.pokemon.fainted) {
				this.debug('A Pokemon can\'t switch between when it runs out of HP and when it faints');
				break;
			}
			if (decision.target.isActive) {
				this.debug('Switch target is already active');
				break;
			}
			this.switchIn(decision.target, decision.pokemon.position);
			//decision.target.runSwitchIn();
			break;
		case 'runSwitch':
			decision.pokemon.isStarted = true;
			if (!decision.pokemon.fainted) {
				this.singleEvent('Start', decision.pokemon.getAbility(), decision.pokemon.abilityData, decision.pokemon);
				this.singleEvent('Start', decision.pokemon.getItem(), decision.pokemon.itemData, decision.pokemon);
			}
			break;
		case 'beforeTurn':
			this.eachEvent('BeforeTurn');
			break;
		case 'residual':
			this.add('');
			this.clearActiveMove(true);
			this.residualEvent('Residual');
			break;
		}
		this.clearActiveMove();

		// phazing (Roar, etc)

		var self = this;
		function checkForceSwitchFlag(a) {
			if (!a) return false;
			if (a.hp && a.forceSwitchFlag) {
				self.dragIn(a.side, a.position);
			}
			delete a.forceSwitchFlag;
		}
		this.p1.active.forEach(checkForceSwitchFlag);
		this.p2.active.forEach(checkForceSwitchFlag);

		// fainting

		this.faintMessages();
		if (this.ended) return true;

		// switching (fainted pokemon, U-turn, Baton Pass, etc)

		if (!this.queue.length) this.checkFainted();

		function hasSwitchFlag(a) { return a?a.switchFlag:false; }
		function removeSwitchFlag(a) { if (a) a.switchFlag = false; }
		var p1switch = this.p1.active.any(hasSwitchFlag);
		var p2switch = this.p2.active.any(hasSwitchFlag);

		if (p1switch && !this.canSwitch(this.p1)) {
			this.p1.active.forEach(removeSwitchFlag);
			p1switch = false;
		}
		if (p2switch && !this.canSwitch(this.p2)) {
			this.p2.active.forEach(removeSwitchFlag);
			p2switch = false;
		}

		if (p1switch || p2switch) {
			this.makeRequest('switch');
			return true;
		}

		this.eachEvent('Update');

		return false;
	};
	Battle.prototype.go = function() {
		this.add('');
		if (this.currentRequest) {
			this.currentRequest = '';
		}

		if (!this.midTurn) {
			this.queue.push({choice:'residual', priority: -100});
			this.queue.push({choice:'beforeTurn', priority: 100});
			this.midTurn = true;
		}
		this.addQueue(null);

		var currentPriority = 6;

		while (this.queue.length) {
			var decision = this.queue.shift();

			/* while (decision.priority < currentPriority && currentPriority > -6) {
				this.eachEvent('Priority', null, currentPriority);
				currentPriority--;
			} */

			this.runDecision(decision);

			if (this.currentRequest) {
				return;
			}

			// if (!this.queue.length || this.queue[0].choice === 'runSwitch') {
			// 	if (this.faintMessages()) return;
			// }

			if (this.ended) return;
		}

		this.nextTurn();
		this.midTurn = false;
		this.queue = [];
	};
	/**
	 * Changes a pokemon's decision.
	 *
	 * The un-modded game should not use this function for anything,
	 * since it rerolls speed ties (which messes up RNG state).
	 *
	 * You probably want the OverrideDecision event (which doesn't
	 * change priority order).
	 */
	Battle.prototype.changeDecision = function(pokemon, decision) {
		this.cancelDecision(pokemon);
		if (!decision.pokemon) decision.pokemon = pokemon;
		this.addQueue(decision);
	};
	/**
	 * Takes a choice string passed from the client. Starts the next
	 * turn if all required choices have been made.
	 */
	Battle.prototype.choose = function(sideid, choice, rqid) {
		var side = null;
		if (sideid === 'p1' || sideid === 'p2') side = this[sideid];
		// This condition should be impossible because the sideid comes
		// from our forked process and if the player id were invalid, we would
		// not have even got to this function.
		if (!side) return; // wtf

		// This condition can occur if the client sends a decision at the
		// wrong time.
		if (!side.currentRequest) return;

		// Make sure the decision is for the right request.
		if ((rqid !== undefined) && (parseInt(rqid, 10) !== this.rqid)) {
			return;
		}

		// It should be impossible for choice not to be a string. Choice comes
		// from splitting the string sent by our forked process, not from the
		// client. However, just in case, we maintain this check for now.
		if (typeof choice === 'string') choice = choice.split(',');

		side.decision = this.parseChoice(choice, side);

		if (this.p1.decision && this.p2.decision) {
			this.commitDecisions();
		}
	};
	Battle.prototype.commitDecisions = function() {
		if (this.p1.decision !== true) {
			this.addQueue(this.p1.decision, true, this.p1);
		}
		if (this.p2.decision !== true) {
			this.addQueue(this.p2.decision, true, this.p2);
		}

		this.currentRequest = '';
		this.p1.currentRequest = '';
		this.p2.currentRequest = '';

		this.p1.decision = true;
		this.p2.decision = true;

		this.go();
	};
	Battle.prototype.undoChoice = function(sideid) {
		var side = null;
		if (sideid === 'p1' || sideid === 'p2') side = this[sideid];
		// The following condition can never occur for the reasons given in
		// the choose() function above.
		if (!side) return; // wtf
		// This condition can occur.
		if (!side.currentRequest) return;

		if (side.decision && side.decision.finalDecision) {
			this.debug("Can't cancel decision: the last pokemon could have been trapped");
			return;
		}

		side.decision = false;
	};
	/**
	 * Parses a choice string passed from a client into a decision object
	 * usable by PS's engine.
	 *
	 * Choice validation is also done here.
	 */
	Battle.prototype.parseChoice = function(choices, side) {
		var prevSwitches = {};
		if (!side.currentRequest) return true;

		if (typeof choices === 'string') choices = choices.split(',');

		var decisions = [];
		var len = choices.length;
		if (side.currentRequest === 'move') len = side.active.length;
		for (var i=0; i<len; i++) {
			var choice = (choices[i]||'').trim();

			var data = '';
			var firstSpaceIndex = choice.indexOf(' ');
			if (firstSpaceIndex >= 0) {
				data = choice.substr(firstSpaceIndex+1).trim();
				choice = choice.substr(0, firstSpaceIndex).trim();
			}

			switch (side.currentRequest) {
			case 'teampreview':
				if (choice !== 'team' || i > 0) return false;
				break;
			case 'move':
				if (i >= side.active.length) return false;
				if (!side.pokemon[i] || side.pokemon[i].fainted) {
					decisions.push({
						choice: 'pass'
					});
					continue;
				}
				if (choice !== 'move' && choice !== 'switch') {
					if (i === 0) return false;
					choice = 'move';
					data = '1';
				}
				break;
			case 'switch':
				if (i >= side.active.length) return false;
				if (!side.active[i] || !side.active[i].switchFlag) {
					if (choice !== 'pass') choices.splice(i, 0, 'pass');
					decisions.push({
						choice: 'pass'
					});
					continue;
				}
				if (choice !== 'switch') return false;
				break;
			default:
				return false;
			}

			var decision = null;
			switch (choice) {
			case 'team':
				decisions.push({
					choice: 'team',
					side: side,
					team: data
				});
				break;

			case 'switch':
				if (i > side.active.length || i > side.pokemon.length) continue;
				if (side.currentRequest === 'move') {
					if (side.pokemon[i].trapped) {
						//this.debug("Can't switch: The active pokemon is trapped");
						side.emitCallback('trapped', i);
						return false;
					} else if (side.pokemon[i].maybeTrapped) {
						var finalDecision = true;
						for (var j = i + 1; j < side.active.length; ++j) {
							if (side.active[j] && !side.active[j].fainted) {
								finalDecision = false;
							}
						}
						decisions.finalDecision = decisions.finalDecision || finalDecision;
					}
				}

				data = parseInt(data, 10)-1;
				if (data < 0) data = 0;
				if (data > side.pokemon.length-1) data = side.pokemon.length-1;

				if (!side.pokemon[data]) {
					this.debug("Can't switch: You can't switch to a pokemon that doesn't exist");
					return false;
				}
				if (data == i) {
					this.debug("Can't switch: You can't switch to yourself");
					return false;
				}
				if (this.battleType !== 'triples' && data < side.active.length) {
					this.debug("Can't switch: You can't switch to an active pokemon except in triples");
					return false;
				}
				if (side.pokemon[data].fainted) {
					this.debug("Can't switch: You can't switch to a fainted pokemon");
					return false;
				}
				if (prevSwitches[data]) {
					this.debug("Can't switch: You can't switch to pokemon already queued to be switched");
					return false;
				}
				prevSwitches[data] = true;

				decisions.push({
					choice: 'switch',
					priority: (side.currentRequest === 'switch' ? 101 : undefined),
					pokemon: side.pokemon[i],
					target: side.pokemon[data]
				});
				break;

			case 'move':
				var targetLoc = 0;
				var pokemon = side.pokemon[i];
				var validMoves = pokemon.getValidMoves();
				var moveid = '';

				if (data.substr(data.length-2) === ' 1') targetLoc = 1;
				if (data.substr(data.length-2) === ' 2') targetLoc = 2;
				if (data.substr(data.length-2) === ' 3') targetLoc = 3;
				if (data.substr(data.length-3) === ' -1') targetLoc = -1;
				if (data.substr(data.length-3) === ' -2') targetLoc = -2;
				if (data.substr(data.length-3) === ' -3') targetLoc = -3;

				if (targetLoc) data = data.substr(0, data.lastIndexOf(' '));

				if (data.substr(data.length-5) === ' mega') {
					decisions.push({
						choice: 'megaEvo',
						pokemon: pokemon
					});
					data = data.substr(0, data.length-5);
				}

				if (data.search(/^[0-9]+$/) >= 0) {
					moveid = validMoves[parseInt(data, 10) - 1];
				} else {
					moveid = toId(data);
					if (moveid.substr(0, 11) === 'hiddenpower') {
						moveid = 'hiddenpower';
					}
					if (validMoves.indexOf(moveid) < 0) {
						moveid = '';
					}
				}
				if (!moveid) {
					moveid = validMoves[0];
				}

				decisions.push({
					choice: 'move',
					pokemon: pokemon,
					targetLoc: targetLoc,
					move: moveid
				});
				break;
			}
		}
		return decisions;
	};
	Battle.prototype.add = function() {
		var parts = Array.prototype.slice.call(arguments);
		var functions = parts.map(function(part) {
			return typeof part === 'function';
		});
		if (functions.indexOf(true) < 0) {
			this.log.push('|'+parts.join('|'));
		} else {
			this.log.push('|split');
			var sides = this.sides.concat(null, true);
			for (var i = 0; i < sides.length; ++i) {
				var line = '';
				for (var j = 0; j < parts.length; ++j) {
					line += '|';
					if (functions[j]) {
						line += parts[j](sides[i]);
					} else {
						line += parts[j];
					}
				}
				this.log.push(line);
			}
		}
	};
	Battle.prototype.addMove = function() {
		this.lastMoveLine = this.log.length;
		this.log.push('|'+Array.prototype.slice.call(arguments).join('|'));
	};
	Battle.prototype.attrLastMove = function() {
		this.log[this.lastMoveLine] += '|'+Array.prototype.slice.call(arguments).join('|');
	};
	Battle.prototype.debug = function(activity) {
		if (this.getFormat().debug) {
			this.add('debug', activity);
		}
	};
	Battle.prototype.debugError = function(activity) {
		this.add('debug', activity);
	};

	// players

	Battle.prototype.join = function(slot, name, avatar, team) {
		if (this.p1 && this.p1.isActive && this.p2 && this.p2.isActive) return false;
		if ((this.p1 && this.p1.isActive && this.p1.name === name) || (this.p2 && this.p2.isActive && this.p2.name === name)) return false;
		if (this.p1 && this.p1.isActive || slot === 'p2') {
			if (this.started) {
				this.p2.name = name;
			} else {
				//console.log("NEW SIDE: "+name);
				this.p2 = new BattleSide(name, this, 1, team);
				this.sides[1] = this.p2;
			}
			if (avatar) this.p2.avatar = avatar;
			this.p2.isActive = true;
			this.add('player', 'p2', this.p2.name, avatar);
		} else {
			if (this.started) {
				this.p1.name = name;
			} else {
				//console.log("NEW SIDE: "+name);
				this.p1 = new BattleSide(name, this, 0, team);
				this.sides[0] = this.p1;
			}
			if (avatar) this.p1.avatar = avatar;
			this.p1.isActive = true;
			this.add('player', 'p1', this.p1.name, avatar);
		}
		this.start();
		return true;
	};
	Battle.prototype.rename = function(slot, name, avatar) {
		if (slot === 'p1' || slot === 'p2') {
			var side = this[slot];
			side.name = name;
			if (avatar) side.avatar = avatar;
			this.add('player', slot, name, side.avatar);
		}
	};
	Battle.prototype.leave = function(slot) {
		if (slot === 'p1' || slot === 'p2') {
			var side = this[slot];
			if (!side) {
				console.log('**** '+slot+' tried to leave before it was possible in '+this.id);
				require('./crashlogger.js')({stack: '**** '+slot+' tried to leave before it was possible in '+this.id}, 'A simulator process');
				return;
			}

			side.emitRequest(null);
			side.isActive = false;
			this.add('player', slot);
			this.active = false;
		}
		return true;
	};

	// IPC

	// Messages sent by this function are received and handled in
	// Simulator.prototype.receive in simulator.js (in another process).
	Battle.prototype.send = function(type, data) {
		if (Array.isArray(data)) data = data.join("\n");
		battleEngineFakeProcess.client.send(this.id+"\n"+type+"\n"+data);
	};
	// This function is called by this process's 'message' event.
	Battle.prototype.receive = function(data, more) {
		this.messageLog.push(data.join(' '));
		var logPos = this.log.length;
		var alreadyEnded = this.ended;
		switch (data[1]) {
		case 'join':
			var team = null;
			try {
				if (more) team = Tools.fastUnpackTeam(more);
			} catch (e) {
				console.log('TEAM PARSE ERROR: '+more);
				team = null;
			}
			this.join(data[2], data[3], data[4], team);
			break;

		case 'rename':
			this.rename(data[2], data[3], data[4]);
			break;

		case 'leave':
			this.leave(data[2]);
			break;

		case 'chat':
			this.add('chat', data[2], more);
			break;

		case 'win':
		case 'tie':
			this.win(data[2]);
			break;

		case 'choose':
			this.choose(data[2], data[3], data[4]);
			break;

		case 'undo':
			this.undoChoice(data[2]);
			break;

		case 'eval':
			var battle = this;
			var p1 = this.p1;
			var p2 = this.p2;
			var p1active = p1?p1.active[0]:null;
			var p2active = p2?p2.active[0]:null;
			data[2] = data[2].replace(/\f/g, '\n');
			this.add('', '>>> '+data[2]);
			try {
				this.add('', '<<< '+eval(data[2]));
			} catch (e) {
				this.add('', '<<< error: '+e.message);
			}
			break;
		}

		this.sendUpdates(logPos, alreadyEnded);
	};
	Battle.prototype.sendUpdates = function(logPos, alreadyEnded) {
		if (this.p1 && this.p2) {
			var inactiveSide = -1;
			if (!this.p1.isActive && this.p2.isActive) {
				inactiveSide = 0;
			} else if (this.p1.isActive && !this.p2.isActive) {
				inactiveSide = 1;
			} else if (!this.p1.decision && this.p2.decision) {
				inactiveSide = 0;
			} else if (this.p1.decision && !this.p2.decision) {
				inactiveSide = 1;
			}
			if (inactiveSide !== this.inactiveSide) {
				this.send('inactiveside', inactiveSide);
				this.inactiveSide = inactiveSide;
			}
		}

		if (this.log.length > logPos) {
			if (alreadyEnded !== undefined && this.ended && !alreadyEnded) {
				if (this.rated) {
					var log = {
						turns: this.turn,
						p1: this.p1.name,
						p2: this.p2.name,
						p1team: this.p1.team,
						p2team: this.p2.team,
						log: this.log
					};
					this.send('log', JSON.stringify(log));
				}
				this.send('score', [this.p1.pokemonLeft, this.p2.pokemonLeft]);
				this.send('winupdate', [this.winner].concat(this.log.slice(logPos)));
			} else {
				this.send('update', this.log.slice(logPos));
			}
		}
	};

	Battle.prototype.destroy = function() {
		// deallocate ourself

		// deallocate children and get rid of references to them
		for (var i=0; i<this.sides.length; i++) {
			if (this.sides[i]) this.sides[i].destroy();
			this.sides[i] = null;
		}
		this.p1 = null;
		this.p2 = null;
		for (var i=0; i<this.queue.length; i++) {
			delete this.queue[i].pokemon;
			delete this.queue[i].side;
			this.queue[i] = null;
		}
		this.queue = null;

		// in case the garbage collector really sucks, at least deallocate the log
		this.log = null;

		// remove from battle list
		Battles[this.id] = null;
	};
	return Battle;
})();

exports.BattlePokemon = BattlePokemon;
exports.BattleSide = BattleSide;
exports.Battle = Battle;<|MERGE_RESOLUTION|>--- conflicted
+++ resolved
@@ -19,11 +19,7 @@
 }
 global.Config = require('./config/config.js');
 
-<<<<<<< HEAD
-/*if (config.crashguard) {
-=======
-if (Config.crashguard) {
->>>>>>> 180889f5
+/*if (Config.crashguard) {
 	// graceful crash - allow current battles to finish before restarting
 	process.on('uncaughtException', function (err) {
 		require('./crashlogger.js')(err, 'A simulator process');*/
@@ -456,7 +452,7 @@
 
 		// base stat
 		var stat = this.stats[statName];
-		
+
 		// stat boosts
 		if (!unboosted) {
 			var boost = this.boosts[statName];
@@ -2876,22 +2872,22 @@
 
 		var atkBoosts = move.useTargetOffensive ? defender.boosts[attackStat] : attacker.boosts[attackStat];
 		var defBoosts = move.useSourceDefensive ? attacker.boosts[defenseStat] : defender.boosts[defenseStat];
-		
+
 		var ignoreNegativeOffensive = !!move.ignoreNegativeOffensive;
 		var ignorePositiveDefensive = !!move.ignorePositiveDefensive;
-		
+
 		if (move.crit) {
 			ignoreNegativeOffensive = true;
 			ignorePositiveDefensive = true;
 		}
-		
+
 		if (move.ignoreOffensive || (ignoreNegativeOffensive && atkBoosts < 0)) {
 			var ignoreOffensive = true;
 		}
 		if (move.ignoreDefensive || (ignorePositiveDefensive && defBoosts > 0)) {
 			var ignoreDefensive = true;
 		}
-		
+
 		if (ignoreOffensive) {
 			this.debug('Negating (sp)atk boost/penalty.');
 			atkBoosts = 0;
@@ -2903,10 +2899,10 @@
 
 		if (move.useTargetOffensive) attack = defender.calculateStat(attackStat, atkBoosts);
 		else attack = attacker.calculateStat(attackStat, atkBoosts);
-		
+
 		if (move.useSourceDefensive) defense = attacker.calculateStat(defenseStat, defBoosts);
 		else defense = defender.calculateStat(defenseStat, defBoosts);
-		
+
 		// Apply Stat Modifiers
 		attack = this.runEvent('Modify'+statTable[attackStat], attacker, defender, move, attack);
 		defense = this.runEvent('Modify'+statTable[defenseStat], defender, attacker, move, defense);
