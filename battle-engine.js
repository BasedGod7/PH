/**
 * Simulator process
 * Pokemon Showdown - http://pokemonshowdown.com/
 *
 * This file is where the battle simulation itself happens.
 *
 * The most important part of the simulation happens in runEvent -
 * see that function's definition for details.
 *
 * @license MIT license
 */

require('sugar');

global.Config = require('./config/config.js');

/*if (Config.crashguard) {
	// graceful crash - allow current battles to finish before restarting
	process.on('uncaughtException', function (err) {
<<<<<<< HEAD
		require('./crashlogger.js')(err, 'A simulator process');*/
		/* var stack = ("" + err.stack).split("\n").slice(0, 2).join("<br />");
=======
		require('./crashlogger.js')(err, 'A simulator process');
		/* var stack = ("" + err.stack).escapeHTML().split("\n").slice(0, 2).join("<br />");
>>>>>>> f7ea60fe
		if (Rooms.lobby) {
			Rooms.lobby.addRaw('<div><b>THE SERVER HAS CRASHED:</b> ' + stack + '<br />Please restart the server.</div>');
			Rooms.lobby.addRaw('<div>You will not be able to talk in the lobby or start new battles until the server restarts.</div>');
		}
		Config.modchat = 'crash';
		Rooms.global.lockdown = true; */
	/*});
}*/

/**
 * Converts anything to an ID. An ID must have only lowercase alphanumeric
 * characters.
 * If a string is passed, it will be converted to lowercase and
 * non-alphanumeric characters will be stripped.
 * If an object with an ID is passed, its ID will be returned.
 * Otherwise, an empty string will be returned.
 */
global.toId = function (text) {
	if (text && text.id) text = text.id;
	else if (text && text.userid) text = text.userid;

	return string(text).toLowerCase().replace(/[^a-z0-9]+/g, '');
};

/**
 * Validates a username or Pokemon nickname
 */
global.toName = function (name) {
	name = string(name);
	name = name.replace(/[\|\s\[\]\,]+/g, ' ').trim();
	if (name.length > 18) name = name.substr(0, 18).trim();
	return name;
};

/**
 * Safely ensures the passed variable is a string
 * Simply doing '' + str can crash if str.toString crashes or isn't a function
 * If we're expecting a string and being given anything that isn't a string
 * or a number, it's safe to assume it's an error, and return ''
 */
global.string = function (str) {
	if (typeof str === 'string' || typeof str === 'number') return '' + str;
	return '';
};

global.Tools = require('./tools.js');

var Battles = {};

// Receive and process a message sent using Simulator.prototype.send in
// another process.
battleEngineFakeProcess.client.on('message', function (message) {
	//console.log('CHILD MESSAGE RECV: "' + message + '"');
	var nlIndex = message.indexOf("\n");
	var more = '';
	if (nlIndex > 0) {
		more = message.substr(nlIndex + 1);
		message = message.substr(0, nlIndex);
	}
	var data = message.split('|');
	if (data[1] === 'init') {
		if (!Battles[data[0]]) {
			try {
				Battles[data[0]] = Battle.construct(data[0], data[2], data[3]);
			} catch (err) {
				var stack = err.stack + '\n\n' +
						'Additional information:\n' +
						'message = ' + message;
				var fakeErr = {stack: stack};

				if (!require('./crashlogger.js')(fakeErr, 'A battle')) {
<<<<<<< HEAD
					var ministack = ("" + err.stack).split("\n").slice(0, 2).join("<br />");
					battleEngineFakeProcess.client.send(data[0] + '\nupdate\n|html|<div class="broadcast-red"><b>A BATTLE PROCESS HAS CRASHED:</b> ' + ministack + '</div>');
=======
					var ministack = ("" + err.stack).escapeHTML().split("\n").slice(0, 2).join("<br />");
					process.send(data[0] + '\nupdate\n|html|<div class="broadcast-red"><b>A BATTLE PROCESS HAS CRASHED:</b> ' + ministack + '</div>');
>>>>>>> f7ea60fe
				} else {
					battleEngineFakeProcess.client.send(data[0] + '\nupdate\n|html|<div class="broadcast-red"><b>The battle crashed!</b><br />Don\'t worry, we\'re working on fixing it.</div>');
				}
			}
		}
	} else if (data[1] === 'dealloc') {
		if (Battles[data[0]]) Battles[data[0]].destroy();
		delete Battles[data[0]];
	} else {
		var battle = Battles[data[0]];
		if (battle) {
			var prevRequest = battle.currentRequest;
			try {
				battle.receive(data, more);
			} catch (err) {
				var stack = err.stack + '\n\n' +
						'Additional information:\n' +
						'message = ' + message + '\n' +
						'currentRequest = ' + prevRequest + '\n\n' +
						'Log:\n' + battle.log.join('\n');
				var fakeErr = {stack: stack};
				require('./crashlogger.js')(fakeErr, 'A battle');

				var logPos = battle.log.length;
				battle.add('html', '<div class="broadcast-red"><b>The battle crashed</b><br />You can keep playing but it might crash again.</div>');
				var nestedError;
				try {
					battle.makeRequest(prevRequest);
				} catch (e) {
					nestedError = e;
				}
				battle.sendUpdates(logPos);
				if (nestedError) {
					throw nestedError;
				}
			}
		} else if (data[1] === 'eval') {
			try {
				eval(data[2]);
			} catch (e) {}
		}
	}
});

var BattlePokemon = (function () {
	function BattlePokemon(set, side) {
		this.side = side;
		this.battle = side.battle;
		if (typeof set === 'string') set = {name: set};

		// "pre-bound" functions for nicer syntax (avoids repeated use of `bind`)
		this.getHealth = BattlePokemon.getHealth.bind(this);
		this.getDetails = BattlePokemon.getDetails.bind(this);

		this.set = set;

		this.baseTemplate = this.battle.getTemplate(set.species || set.name);
		if (!this.baseTemplate.exists) {
			this.battle.debug('Unidentified species: ' + this.species);
			this.baseTemplate = this.battle.getTemplate('Unown');
		}
		this.species = this.baseTemplate.species;
		if (set.name === set.species || !set.name || !set.species) {
			set.name = this.species;
		}
		this.name = (set.name || set.species || 'Bulbasaur').substr(0, 20);
		this.speciesid = toId(this.species);
		this.template = this.baseTemplate;
		this.moves = [];
		this.baseMoves = this.moves;
		this.movepp = {};
		this.moveset = [];
		this.baseMoveset = [];

		this.level = this.battle.clampIntRange(set.forcedLevel || set.level || 100, 1, 1000);

		var genders = {M:'M', F:'F'};
		this.gender = this.template.gender || genders[set.gender] || (Math.random() * 2 < 1 ? 'M' : 'F');
		if (this.gender === 'N') this.gender = '';
		this.happiness = typeof set.happiness === 'number' ? this.battle.clampIntRange(set.happiness, 0, 255) : 255;
		this.pokeball = this.set.pokeball || 'pokeball';

		this.fullname = this.side.id + ': ' + this.name;
		this.details = this.species + (this.level === 100 ? '' : ', L' + this.level) + (this.gender === '' ? '' : ', ' + this.gender) + (this.set.shiny ? ', shiny' : '');

		this.id = this.fullname; // shouldn't really be used anywhere

		this.statusData = {};
		this.volatiles = {};
		this.negateImmunity = {};

		this.height = this.template.height;
		this.heightm = this.template.heightm;
		this.weight = this.template.weight;
		this.weightkg = this.template.weightkg;

		this.ignore = {};

		this.baseAbility = toId(set.ability);
		this.ability = this.baseAbility;
		this.item = toId(set.item);
		this.canMegaEvo = (this.battle.getItem(this.item).megaEvolves === this.species);
		this.abilityData = {id: this.ability};
		this.itemData = {id: this.item};
		this.speciesData = {id: this.speciesid};

		this.types = this.baseTemplate.types;
		this.typesData = [];

		for (var i = 0, l = this.types.length; i < l; i++) {
			this.typesData.push({
				type: this.types[i],
				suppressed: false,
				isAdded: false
			});
		}

		if (this.set.moves) {
			for (var i = 0; i < this.set.moves.length; i++) {
				var move = this.battle.getMove(this.set.moves[i]);
				if (!move.id) continue;
				if (move.id === 'hiddenpower') {
					if (!this.set.ivs || Object.values(this.set.ivs).every(31)) {
						this.set.ivs = this.battle.getType(move.type).HPivs;
					}
					move = this.battle.getMove('hiddenpower');
				}
				this.baseMoveset.push({
					move: move.name,
					id: move.id,
					pp: (move.noPPBoosts ? move.pp : move.pp * 8 / 5),
					maxpp: (move.noPPBoosts ? move.pp : move.pp * 8 / 5),
					target: (move.nonGhostTarget && !this.hasType('Ghost') ? move.nonGhostTarget : move.target),
					disabled: false,
					used: false
				});
				this.moves.push(move.id);
			}
		}

		if (!this.set.evs) {
			this.set.evs = {
				hp: 84, atk: 84, def: 84, spa: 84, spd: 84, spe: 84
			};
		}
		if (!this.set.ivs) {
			this.set.ivs = {
				hp: 31, atk: 31, def: 31, spa: 31, spd: 31, spe: 31
			};
		}
		var stats = { hp: 31, atk: 31, def: 31, spe: 31, spa: 31, spd: 31};
		for (var i in stats) {
			if (!this.set.evs[i]) this.set.evs[i] = 0;
			if (!this.set.ivs[i] && this.set.ivs[i] !== 0) this.set.ivs[i] = 31;
		}
		for (var i in this.set.evs) {
			this.set.evs[i] = this.battle.clampIntRange(this.set.evs[i], 0, 255);
		}
		for (var i in this.set.ivs) {
			this.set.ivs[i] = this.battle.clampIntRange(this.set.ivs[i], 0, 31);
		}

		var hpTypes = ['Fighting', 'Flying', 'Poison', 'Ground', 'Rock', 'Bug', 'Ghost', 'Steel', 'Fire', 'Water', 'Grass', 'Electric', 'Psychic', 'Ice', 'Dragon', 'Dark'];
		if (this.battle.gen && this.battle.gen === 2) {
			// Gen 2 specific Hidden Power check. IVs are still treated 0-31 so we get them 0-15
			var atkDV = Math.floor(this.set.ivs.atk / 2);
			var defDV = Math.floor(this.set.ivs.def / 2);
			var speDV = Math.floor(this.set.ivs.spe / 2);
			var spcDV = Math.floor(this.set.ivs.spa / 2);
			this.hpType = hpTypes[4 * (atkDV % 4) + (defDV % 4)];
			this.hpPower = Math.floor((5 * ((spcDV >> 3) + (2 * (speDV >> 3)) + (4 * (defDV >> 3)) + (8 * (atkDV >> 3))) + (spcDV > 2 ? 3 : spcDV)) / 2 + 31);
		} else {
			// Hidden Power check for gen 3 onwards
			var hpTypeX = 0, hpPowerX = 0;
			var i = 1;
			for (var s in stats) {
				hpTypeX += i * (this.set.ivs[s] % 2);
				hpPowerX += i * (Math.floor(this.set.ivs[s] / 2) % 2);
				i *= 2;
			}
			this.hpType = hpTypes[Math.floor(hpTypeX * 15 / 63)];
			// In Gen 6, Hidden Power is always 60 base power
			this.hpPower = (this.battle.gen && this.battle.gen < 6) ? Math.floor(hpPowerX * 40 / 63) + 30 : 60;
		}

		this.boosts = {
			atk: 0, def: 0, spa: 0, spd: 0, spe: 0,
			accuracy: 0, evasion: 0
		};
		this.stats = {atk:0, def:0, spa:0, spd:0, spe:0};
		this.baseStats = {atk:10, def:10, spa:10, spd:10, spe:10};
		for (var statName in this.baseStats) {
			var stat = this.template.baseStats[statName];
			stat = Math.floor(Math.floor(2 * stat + this.set.ivs[statName] + Math.floor(this.set.evs[statName] / 4)) * this.level / 100 + 5);
			var nature = this.battle.getNature(this.set.nature);
			if (statName === nature.plus) stat *= 1.1;
			if (statName === nature.minus) stat *= 0.9;
			this.baseStats[statName] = Math.floor(stat);
		}

		this.maxhp = Math.floor(Math.floor(2 * this.template.baseStats['hp'] + this.set.ivs['hp'] + Math.floor(this.set.evs['hp'] / 4) + 100) * this.level / 100 + 10);
		if (this.template.baseStats['hp'] === 1) this.maxhp = 1; // shedinja
		this.hp = this.hp || this.maxhp;

		this.baseIvs = this.set.ivs;
		this.baseHpType = this.hpType;
		this.baseHpPower = this.hpPower;

		this.clearVolatile(true);
	}

	BattlePokemon.prototype.trapped = false;
	BattlePokemon.prototype.maybeTrapped = false;
	BattlePokemon.prototype.hp = 0;
	BattlePokemon.prototype.maxhp = 100;
	BattlePokemon.prototype.illusion = null;
	BattlePokemon.prototype.fainted = false;
	BattlePokemon.prototype.lastItem = '';
	BattlePokemon.prototype.ateBerry = false;
	BattlePokemon.prototype.status = '';
	BattlePokemon.prototype.position = 0;

	BattlePokemon.prototype.lastMove = '';
	BattlePokemon.prototype.moveThisTurn = '';

	BattlePokemon.prototype.lastDamage = 0;
	BattlePokemon.prototype.lastAttackedBy = null;
	BattlePokemon.prototype.usedItemThisTurn = false;
	BattlePokemon.prototype.newlySwitched = false;
	BattlePokemon.prototype.beingCalledBack = false;
	BattlePokemon.prototype.isActive = false;
	BattlePokemon.prototype.isStarted = false; // has this pokemon's Start events run yet?
	BattlePokemon.prototype.transformed = false;
	BattlePokemon.prototype.duringMove = false;
	BattlePokemon.prototype.hpType = 'Dark';
	BattlePokemon.prototype.hpPower = 60;
	BattlePokemon.prototype.speed = 0;

	BattlePokemon.prototype.toString = function () {
		var fullname = this.fullname;
		if (this.illusion) fullname = this.illusion.fullname;

		var positionList = 'abcdef';
		if (this.isActive) return fullname.substr(0, 2) + positionList[this.position] + fullname.substr(2);
		return fullname;
	};
	// "static" function
	BattlePokemon.getDetails = function (side) {
		if (this.illusion) return this.illusion.details + '|' + this.getHealth(side);
		return this.details + '|' + this.getHealth(side);
	};
	BattlePokemon.prototype.update = function (init) {
		// reset for Light Metal etc
		this.weightkg = this.template.weightkg;
		// reset for diabled moves
		this.disabledMoves = {};
		this.negateImmunity = {};
		this.trapped = this.maybeTrapped = false;
		// reset for ignore settings
		this.ignore = {};
		for (var i in this.moveset) {
			if (this.moveset[i]) this.moveset[i].disabled = false;
		}
		if (init) return;

		if (this.runImmunity('trapped')) this.battle.runEvent('MaybeTrapPokemon', this);
		for (var i = 0; i < this.battle.sides.length; ++i) {
			var side = this.battle.sides[i];
			if (side === this.side) continue;
			for (var j = 0; j < side.active.length; ++j) {
				var pokemon = side.active[j];
				if (!pokemon || pokemon.fainted ||
					!pokemon.template.abilities) continue;
				for (var k in pokemon.template.abilities) {
					var ability = pokemon.template.abilities[k];
					if (ability === pokemon.ability) {
						// This event was already run above so we don't need
						// to run it again.
						continue;
					}
					if ((k === 'H') && pokemon.template.unreleasedHidden) {
						// unreleased hidden ability
						continue;
					}
					if (this.runImmunity('trapped')) {
						this.battle.singleEvent('FoeMaybeTrapPokemon',
							this.battle.getAbility(ability), {}, this, pokemon);
					}
				}
			}
		}
		this.battle.runEvent('ModifyPokemon', this);

		this.speed = this.getStat('spe');
	};
	BattlePokemon.prototype.calculateStat = function (statName, boost, modifier) {
		statName = toId(statName);
		// var boost = this.boosts[statName];

		if (statName === 'hp') return this.maxhp; // please just read .maxhp directly

		// base stat
		var stat = this.stats[statName];

		// stat boosts
		// boost = this.boosts[statName];
		var boostTable = [1, 1.5, 2, 2.5, 3, 3.5, 4];
		if (boost > 6) boost = 6;
		if (boost < -6) boost = -6;
		if (boost >= 0) {
			stat = Math.floor(stat * boostTable[boost]);
		} else {
			stat = Math.floor(stat / boostTable[-boost]);
		}

		// stat modifier
		stat = this.battle.modify(stat, (modifier || 1));

		if (this.battle.getStatCallback) {
			stat = this.battle.getStatCallback(stat, statName, this);
		}

		return stat;
	};
	BattlePokemon.prototype.getStat = function (statName, unboosted, unmodified) {
		statName = toId(statName);

		if (statName === 'hp') return this.maxhp; // please just read .maxhp directly

		// base stat
		var stat = this.stats[statName];

		// stat boosts
		if (!unboosted) {
			var boost = this.boosts[statName];
			var boostTable = [1, 1.5, 2, 2.5, 3, 3.5, 4];
			if (boost > 6) boost = 6;
			if (boost < -6) boost = -6;
			if (boost >= 0) {
				stat = Math.floor(stat * boostTable[boost]);
			} else {
				stat = Math.floor(stat / boostTable[-boost]);
			}
		}

		// stat modifier effects
		if (!unmodified) {
			var statTable = {atk:'Atk', def:'Def', spa:'SpA', spd:'SpD', spe:'Spe'};
			var statMod = 1;
			statMod = this.battle.runEvent('Modify' + statTable[statName], this, null, null, statMod);
			stat = this.battle.modify(stat, statMod);
		}
		if (this.battle.getStatCallback) {
			stat = this.battle.getStatCallback(stat, statName, this);
		}
		return stat;
	};
	BattlePokemon.prototype.getMoveData = function (move) {
		move = this.battle.getMove(move);
		for (var i = 0; i < this.moveset.length; i++) {
			var moveData = this.moveset[i];
			if (moveData.id === move.id) {
				return moveData;
			}
		}
		return null;
	};
	BattlePokemon.prototype.deductPP = function (move, amount, source) {
		move = this.battle.getMove(move);
		var ppData = this.getMoveData(move);
		var success = false;
		if (ppData) {
			ppData.used = true;
		}
		if (ppData && ppData.pp) {
			ppData.pp -= this.battle.runEvent('DeductPP', this, source || this, move, amount || 1);
			if (ppData.pp <= 0) {
				ppData.pp = 0;
			}
			success = true;
		}
		return success;
	};
	BattlePokemon.prototype.moveUsed = function (move) {
		this.lastMove = this.battle.getMove(move).id;
		this.moveThisTurn = this.lastMove;
	};
	BattlePokemon.prototype.gotAttacked = function (move, damage, source) {
		if (!damage) damage = 0;
		move = this.battle.getMove(move);
		this.lastAttackedBy = {
			pokemon: source,
			damage: damage,
			move: move.id,
			thisTurn: true
		};
	};
	BattlePokemon.prototype.getLockedMove = function () {
		var lockedMove = this.battle.runEvent('LockMove', this);
		if (lockedMove === true) lockedMove = false;
		return lockedMove;
	};
	BattlePokemon.prototype.getMoves = function (lockedMove) {
		if (lockedMove) {
			lockedMove = toId(lockedMove);
			this.trapped = true;
		}
		if (lockedMove === 'recharge') {
			return [{
				move: 'Recharge',
				id: 'recharge'
			}];
		}
		var moves = [];
		var hasValidMove = false;
		for (var i = 0; i < this.moveset.length; i++) {
			var move = this.moveset[i];
			if (lockedMove) {
				if (lockedMove === move.id) {
					return [{
						move: move.move,
						id: move.id
					}];
				}
				continue;
			}
			if (this.disabledMoves[move.id] || !move.pp && (this.battle.gen !== 1 || !this.volatiles['partialtrappinglock'])) {
				move.disabled = true;
			} else if (!move.disabled) {
				hasValidMove = true;
			}
			var moveName = move.move;
			if (move.id === 'hiddenpower') {
				moveName = 'Hidden Power ' + this.hpType;
				if (this.gen < 6) moveName += ' ' + this.hpPower;
			}
			moves.push({
				move: moveName,
				id: move.id,
				pp: move.pp,
				maxpp: move.maxpp,
				target: move.target,
				disabled: move.disabled
			});
		}
		if (lockedMove) {
			return [{
				move: this.battle.getMove(lockedMove).name,
				id: lockedMove
			}];
		}
		if (!hasValidMove) {
			return [{
				move: 'Struggle',
				id: 'struggle'
			}];
		}
		return moves;
	};
	BattlePokemon.prototype.getRequestData = function () {
		var lockedMove = this.getLockedMove();
		var data = {moves: this.getMoves(lockedMove)};
		if (this.trapped) {
			data.trapped = true;
		} else if (this.maybeTrapped) {
			data.maybeTrapped = true;
		}
		return data;
	};
	BattlePokemon.prototype.positiveBoosts = function () {
		var boosts = 0;
		for (var i in this.boosts) {
			if (this.boosts[i] > 0) boosts += this.boosts[i];
		}
		return boosts;
	};
	BattlePokemon.prototype.boostBy = function (boost, source, effect) {
		var changed = false;
		for (var i in boost) {
			var delta = boost[i];
			this.boosts[i] += delta;
			if (this.boosts[i] > 6) {
				delta -= this.boosts[i] - 6;
				this.boosts[i] = 6;
			}
			if (this.boosts[i] < -6) {
				delta -= this.boosts[i] - (-6);
				this.boosts[i] = -6;
			}
			if (delta) changed = true;
		}
		this.update();
		return changed;
	};
	BattlePokemon.prototype.clearBoosts = function () {
		for (var i in this.boosts) {
			this.boosts[i] = 0;
		}
		this.update();
	};
	BattlePokemon.prototype.setBoost = function (boost) {
		for (var i in boost) {
			this.boosts[i] = boost[i];
		}
		this.update();
	};
	BattlePokemon.prototype.copyVolatileFrom = function (pokemon) {
		this.clearVolatile();
		this.boosts = pokemon.boosts;
		this.volatiles = pokemon.volatiles;
		this.update();
		pokemon.clearVolatile();
		for (var i in this.volatiles) {
			var status = this.getVolatile(i);
			if (status.noCopy) {
				delete this.volatiles[i];
			}
			this.battle.singleEvent('Copy', status, this.volatiles[i], this);
		}
	};
	BattlePokemon.prototype.transformInto = function (pokemon, user) {
		var template = pokemon.template;
		if (pokemon.fainted || pokemon.illusion || (pokemon.volatiles['substitute'] && this.battle.gen >= 5)) {
			return false;
		}
		if (!template.abilities || (pokemon && pokemon.transformed && this.battle.gen >= 2) || (user && user.transformed && this.battle.gen >= 5)) {
			return false;
		}
		if (!this.formeChange(template, true)) {
			return false;
		}
		this.transformed = true;
		this.typesData = [];
		for (var i = 0, l = pokemon.typesData.length; i < l; i++) {
			this.typesData.push({
				type: pokemon.typesData[i].type,
				suppressed: false,
				isAdded: pokemon.typesData[i].isAdded
			});
		}
		for (var statName in this.stats) {
			this.stats[statName] = pokemon.stats[statName];
		}
		this.moveset = [];
		this.moves = [];
		this.set.ivs = (this.battle.gen >= 5 ? this.set.ivs : pokemon.set.ivs);
		this.hpType = (this.battle.gen >= 5 ? this.hpType : pokemon.hpType);
		this.hpPower = (this.battle.gen >= 5 ? this.hpPower : pokemon.hpPower);
		for (var i = 0; i < pokemon.moveset.length; i++) {
			var move = this.battle.getMove(this.set.moves[i]);
			var moveData = pokemon.moveset[i];
			var moveName = moveData.move;
			if (moveData.id === 'hiddenpower') {
				moveName = 'Hidden Power ' + this.hpType;
			}
			this.moveset.push({
				move: moveName,
				id: moveData.id,
				pp: move.noPPBoosts ? moveData.maxpp : 5,
				maxpp: this.battle.gen >= 5 ? (move.noPPBoosts ? moveData.maxpp : 5) : (this.battle.gen <= 2 ? move.pp : moveData.maxpp),
				target: moveData.target,
				disabled: false
			});
			this.moves.push(toId(moveName));
		}
		for (var j in pokemon.boosts) {
			this.boosts[j] = pokemon.boosts[j];
		}
		this.battle.add('-transform', this, pokemon);
		this.setAbility(pokemon.ability);
		this.update();
		return true;
	};
	BattlePokemon.prototype.formeChange = function (template, dontRecalculateStats) {
		template = this.battle.getTemplate(template);

		if (!template.abilities) return false;
		this.template = template;
		this.types = template.types;
		this.typesData = [];
		this.types = template.types;
		for (var i = 0, l = this.types.length; i < l; i++) {
			this.typesData.push({
				type: this.types[i],
				suppressed: false,
				isAdded: false
			});
		}
		if (!dontRecalculateStats) {
			for (var statName in this.stats) {
				var stat = this.template.baseStats[statName];
				stat = Math.floor(Math.floor(2 * stat + this.set.ivs[statName] + Math.floor(this.set.evs[statName] / 4)) * this.level / 100 + 5);

				// nature
				var nature = this.battle.getNature(this.set.nature);
				if (statName === nature.plus) stat *= 1.1;
				if (statName === nature.minus) stat *= 0.9;
				this.baseStats[statName] = this.stats[statName] = Math.floor(stat);
			}
			this.speed = this.stats.spe;
		}
		return true;
	};
	BattlePokemon.prototype.clearVolatile = function (init) {
		this.boosts = {
			atk: 0,
			def: 0,
			spa: 0,
			spd: 0,
			spe: 0,
			accuracy: 0,
			evasion: 0
		};

		this.moveset = [];
		this.moves = [];
		// we're copying array contents
		// DO NOT "optimize" it to copy just the pointer
		// if you don't know what a pointer is, please don't
		// touch this code
		for (var i = 0; i < this.baseMoveset.length; i++) {
			this.moveset.push(this.baseMoveset[i]);
			this.moves.push(toId(this.baseMoveset[i].move));
		}
		this.transformed = false;
		this.ability = this.baseAbility;
		this.set.ivs = this.baseIvs;
		this.hpType = this.baseHpType;
		this.hpPower = this.baseHpPower;
		for (var i in this.volatiles) {
			if (this.volatiles[i].linkedStatus) {
				this.volatiles[i].linkedPokemon.removeVolatile(this.volatiles[i].linkedStatus);
			}
		}
		this.volatiles = {};
		this.switchFlag = false;

		this.lastMove = '';
		this.moveThisTurn = '';

		this.lastDamage = 0;
		this.lastAttackedBy = null;
		this.newlySwitched = true;
		this.beingCalledBack = false;

		this.formeChange(this.baseTemplate);

		this.update(init);
	};
	BattlePokemon.prototype.hasType = function (type) {
		if (!type) return false;
		if (Array.isArray(type)) {
			for (var i = 0; i < type.length; i++) {
				if (this.hasType(type[i])) return true;
			}
		} else {
			if (this.getTypes().indexOf(type) > -1) return true;
		}
		return false;
	};
	// returns the amount of damage actually dealt
	BattlePokemon.prototype.faint = function (source, effect) {
		if (this.fainted) return 0;
		var d = this.hp;
		this.hp = 0;
		this.switchFlag = false;
		this.status = 'fnt';
		//this.fainted = true;
		this.battle.faintQueue.push({
			target: this,
			source: source,
			effect: effect
		});
		return d;
	};
	BattlePokemon.prototype.damage = function (d, source, effect) {
		if (!this.hp) return 0;
		if (d < 1 && d > 0) d = 1;
		d = Math.floor(d);
		if (isNaN(d)) return 0;
		if (d <= 0) return 0;
		this.hp -= d;
		if (this.hp <= 0) {
			d += this.hp;
			this.faint(source, effect);
		}
		return d;
	};
	BattlePokemon.prototype.tryTrap = function () {
		if (this.runImmunity('trapped')) {
			this.trapped = true;
			return true;
		}
		return false;
	};
	BattlePokemon.prototype.hasMove = function (moveid) {
		moveid = toId(moveid);
		if (moveid.substr(0, 11) === 'hiddenpower') moveid = 'hiddenpower';
		for (var i = 0; i < this.moveset.length; i++) {
			if (moveid === this.battle.getMove(this.moveset[i].move).id) {
				return moveid;
			}
		}
		return false;
	};
	BattlePokemon.prototype.getValidMoves = function (lockedMove) {
		var pMoves = this.getMoves(lockedMove);
		var moves = [];
		for (var i = 0; i < pMoves.length; i++) {
			if (!pMoves[i].disabled) {
				moves.push(pMoves[i].id);
			}
		}
		if (!moves.length) return ['struggle'];
		return moves;
	};
	// returns the amount of damage actually healed
	BattlePokemon.prototype.heal = function (d) {
		if (!this.hp) return false;
		d = Math.floor(d);
		if (isNaN(d)) return false;
		if (d <= 0) return false;
		if (this.hp >= this.maxhp) return false;
		this.hp += d;
		if (this.hp > this.maxhp) {
			d -= this.hp - this.maxhp;
			this.hp = this.maxhp;
		}
		return d;
	};
	// sets HP, returns delta
	BattlePokemon.prototype.sethp = function (d) {
		if (!this.hp) return 0;
		d = Math.floor(d);
		if (isNaN(d)) return;
		if (d < 1) d = 1;
		d = d - this.hp;
		this.hp += d;
		if (this.hp > this.maxhp) {
			d -= this.hp - this.maxhp;
			this.hp = this.maxhp;
		}
		return d;
	};
	BattlePokemon.prototype.trySetStatus = function (status, source, sourceEffect) {
		if (!this.hp) return false;
		if (this.status) return false;
		return this.setStatus(status, source, sourceEffect);
	};
	BattlePokemon.prototype.cureStatus = function () {
		if (!this.hp) return false;
		// unlike clearStatus, gives cure message
		if (this.status) {
			this.battle.add('-curestatus', this, this.status);
			this.setStatus('');
		}
	};
	BattlePokemon.prototype.setStatus = function (status, source, sourceEffect, ignoreImmunities) {
		if (!this.hp) return false;
		status = this.battle.getEffect(status);
		if (this.battle.event) {
			if (!source) source = this.battle.event.source;
			if (!sourceEffect) sourceEffect = this.battle.effect;
		}

		if (!ignoreImmunities && status.id) {
			// the game currently never ignores immunities
			if (!this.runImmunity(status.id === 'tox' ? 'psn' : status.id)) {
				this.battle.debug('immune to status');
				return false;
			}
		}

		if (this.status === status.id) return false;
		var prevStatus = this.status;
		var prevStatusData = this.statusData;
		if (status.id && !this.battle.runEvent('SetStatus', this, source, sourceEffect, status)) {
			this.battle.debug('set status [' + status.id + '] interrupted');
			return false;
		}

		this.status = status.id;
		this.statusData = {id: status.id, target: this};
		if (source) this.statusData.source = source;
		if (status.duration) {
			this.statusData.duration = status.duration;
		}
		if (status.durationCallback) {
			this.statusData.duration = status.durationCallback.call(this.battle, this, source, sourceEffect);
		}

		if (status.id && !this.battle.singleEvent('Start', status, this.statusData, this, source, sourceEffect)) {
			this.battle.debug('status start [' + status.id + '] interrupted');
			// cancel the setstatus
			this.status = prevStatus;
			this.statusData = prevStatusData;
			return false;
		}
		this.update();
		if (status.id && !this.battle.runEvent('AfterSetStatus', this, source, sourceEffect, status)) {
			return false;
		}
		return true;
	};
	BattlePokemon.prototype.clearStatus = function () {
		// unlike cureStatus, does not give cure message
		return this.setStatus('');
	};
	BattlePokemon.prototype.getStatus = function () {
		return this.battle.getEffect(this.status);
	};
	BattlePokemon.prototype.eatItem = function (item, source, sourceEffect) {
		if (!this.hp || !this.isActive) return false;
		if (!this.item) return false;

		var id = toId(item);
		if (id && this.item !== id) return false;

		if (!sourceEffect && this.battle.effect) sourceEffect = this.battle.effect;
		if (!source && this.battle.event && this.battle.event.target) source = this.battle.event.target;
		item = this.getItem();
		if (this.battle.runEvent('UseItem', this, null, null, item) && this.battle.runEvent('EatItem', this, null, null, item)) {
			this.battle.add('-enditem', this, item, '[eat]');

			this.battle.singleEvent('Eat', item, this.itemData, this, source, sourceEffect);

			this.lastItem = this.item;
			this.item = '';
			this.itemData = {id: '', target: this};
			this.usedItemThisTurn = true;
			this.ateBerry = true;
			this.battle.runEvent('AfterUseItem', this, null, null, item);
			return true;
		}
		return false;
	};
	BattlePokemon.prototype.useItem = function (item, source, sourceEffect) {
		if (!this.isActive) return false;
		if (!this.item) return false;

		var id = toId(item);
		if (id && this.item !== id) return false;

		if (!sourceEffect && this.battle.effect) sourceEffect = this.battle.effect;
		if (!source && this.battle.event && this.battle.event.target) source = this.battle.event.target;
		item = this.getItem();
		if (this.battle.runEvent('UseItem', this, null, null, item)) {
			switch (item.id) {
			case 'redcard':
				this.battle.add('-enditem', this, item, '[of] ' + source);
				break;
			default:
				if (!item.isGem) {
					this.battle.add('-enditem', this, item);
				}
				break;
			}

			this.battle.singleEvent('Use', item, this.itemData, this, source, sourceEffect);

			this.lastItem = this.item;
			this.item = '';
			this.itemData = {id: '', target: this};
			this.usedItemThisTurn = true;
			this.battle.runEvent('AfterUseItem', this, null, null, item);
			return true;
		}
		return false;
	};
	BattlePokemon.prototype.takeItem = function (source) {
		if (!this.hp || !this.isActive) return false;
		if (!this.item) return false;
		if (!source) source = this;
		var item = this.getItem();
		if (this.battle.runEvent('TakeItem', this, source, null, item)) {
			this.lastItem = '';
			this.item = '';
			this.itemData = {id: '', target: this};
			return item;
		}
		return false;
	};
	BattlePokemon.prototype.setItem = function (item, source, effect) {
		if (!this.hp || !this.isActive) return false;
		item = this.battle.getItem(item);
		this.lastItem = this.item;
		this.item = item.id;
		this.itemData = {id: item.id, target: this};
		if (item.id) {
			this.battle.singleEvent('Start', item, this.itemData, this, source, effect);
		}
		if (this.lastItem) this.usedItemThisTurn = true;
		return true;
	};
	BattlePokemon.prototype.getItem = function () {
		return this.battle.getItem(this.item);
	};
	BattlePokemon.prototype.hasItem = function (item) {
		if (this.ignore['Item']) return false;
		var ownItem = this.item;
		if (!Array.isArray(item)) {
			return ownItem === toId(item);
		}
		return (item.map(toId).indexOf(ownItem) >= 0);
	};
	BattlePokemon.prototype.clearItem = function () {
		return this.setItem('');
	};
	BattlePokemon.prototype.setAbility = function (ability, source, effect, noForce) {
		if (!this.hp) return false;
		ability = this.battle.getAbility(ability);
		if (noForce && this.ability === ability.id) {
			return false;
		}
		if (ability.id in {illusion:1, multitype:1, stancechange:1}) return false;
		if (this.ability in {multitype:1, stancechange:1}) return false;
		this.ability = ability.id;
		this.abilityData = {id: ability.id, target: this};
		if (ability.id) {
			this.battle.singleEvent('Start', ability, this.abilityData, this, source, effect);
		}
		return true;
	};
	BattlePokemon.prototype.getAbility = function () {
		return this.battle.getAbility(this.ability);
	};
	BattlePokemon.prototype.hasAbility = function (ability) {
		if (this.ignore['Ability']) return false;
		var ownAbility = this.ability;
		if (!Array.isArray(ability)) {
			return ownAbility === toId(ability);
		}
		return (ability.map(toId).indexOf(ownAbility) >= 0);
	};
	BattlePokemon.prototype.clearAbility = function () {
		return this.setAbility('');
	};
	BattlePokemon.prototype.getNature = function () {
		return this.battle.getNature(this.set.nature);
	};
	BattlePokemon.prototype.addVolatile = function (status, source, sourceEffect) {
		var result;
		if (!this.hp) return false;
		status = this.battle.getEffect(status);
		if (this.battle.event) {
			if (!source) source = this.battle.event.source;
			if (!sourceEffect) sourceEffect = this.battle.effect;
		}

		if (this.volatiles[status.id]) {
			if (!status.onRestart) return false;
			return this.battle.singleEvent('Restart', status, this.volatiles[status.id], this, source, sourceEffect);
		}
		if (!this.runImmunity(status.id)) return false;
		result = this.battle.runEvent('TryAddVolatile', this, source, sourceEffect, status);
		if (!result) {
			this.battle.debug('add volatile [' + status.id + '] interrupted');
			return result;
		}
		this.volatiles[status.id] = {id: status.id};
		this.volatiles[status.id].target = this;
		if (source) {
			this.volatiles[status.id].source = source;
			this.volatiles[status.id].sourcePosition = source.position;
		}
		if (sourceEffect) {
			this.volatiles[status.id].sourceEffect = sourceEffect;
		}
		if (status.duration) {
			this.volatiles[status.id].duration = status.duration;
		}
		if (status.durationCallback) {
			this.volatiles[status.id].duration = status.durationCallback.call(this.battle, this, source, sourceEffect);
		}
		result = this.battle.singleEvent('Start', status, this.volatiles[status.id], this, source, sourceEffect);
		if (!result) {
			// cancel
			delete this.volatiles[status.id];
			return result;
		}
		this.update();
		return true;
	};
	BattlePokemon.prototype.getVolatile = function (status) {
		status = this.battle.getEffect(status);
		if (!this.volatiles[status.id]) return null;
		return status;
	};
	BattlePokemon.prototype.removeVolatile = function (status) {
		if (!this.hp) return false;
		status = this.battle.getEffect(status);
		if (!this.volatiles[status.id]) return false;
		this.battle.singleEvent('End', status, this.volatiles[status.id], this);
		delete this.volatiles[status.id];
		this.update();
		return true;
	};
	// "static" function
	BattlePokemon.getHealth = function (side) {
		if (!this.hp) return '0 fnt';
		var hpstring;
		if ((side === true) || (this.side === side) || this.battle.getFormat().debug) {
			hpstring = '' + this.hp + '/' + this.maxhp;
		} else {
			var ratio = this.hp / this.maxhp;
			if (this.battle.reportPercentages) {
				// HP Percentage Mod mechanics
				var percentage = Math.ceil(ratio * 100);
				if ((percentage === 100) && (ratio < 1.0)) {
					percentage = 99;
				}
				hpstring = '' + percentage + '/100';
			} else {
				// In-game accurate pixel health mechanics
				var pixels = Math.floor(ratio * 48) || 1;
				hpstring = '' + pixels + '/48';
				if ((pixels === 9) && (ratio > 0.2)) {
					hpstring += 'y'; // force yellow HP bar
				} else if ((pixels === 24) && (ratio > 0.5)) {
					hpstring += 'g'; // force green HP bar
				}
			}
		}
		if (this.status) hpstring += ' ' + this.status;
		return hpstring;
	};
	BattlePokemon.prototype.setType = function (newType, enforce) {
		// Arceus first type cannot be normally changed
		if (!enforce && this.num === 493) return false;

		this.typesData = [{
			type: newType,
			suppressed: false,
			isAdded: false
		}];

		return true;
	};
	BattlePokemon.prototype.addType = function (newType) {
		// removes any types added previously and adds another one

		this.typesData = this.typesData.filter(function (typeData) {
			return !typeData.isAdded;
		}).concat([{
			type: newType,
			suppressed: false,
			isAdded: true
		}]);

		return true;
	};
	BattlePokemon.prototype.getTypes = function (getAll) {
		var types = [];
		for (var i = 0, l = this.typesData.length; i < l; i++) {
			if (getAll || !this.typesData[i].suppressed) {
				types.push(this.typesData[i].type);
			}
		}
		if (types.length) return types;
		if (this.battle.gen >= 5) return ['Normal'];
		return ['???'];
	};
	BattlePokemon.prototype.runImmunity = function (type, message) {
		if (this.fainted) {
			return false;
		}
		if (!type || type === '???') {
			return true;
		}
		if (this.negateImmunity[type]) return true;
		if (!(this.negateImmunity['Type'] && type in this.battle.data.TypeChart)) {
			// Ring Target not active
			if (!this.battle.getImmunity(type, this)) {
				this.battle.debug('natural immunity');
				if (message) {
					this.battle.add('-immune', this, '[msg]');
				}
				return false;
			}
		}
		var immunity = this.battle.runEvent('Immunity', this, null, null, type);
		if (!immunity) {
			this.battle.debug('artificial immunity');
			if (message && immunity !== null) {
				this.battle.add('-immune', this, '[msg]');
			}
			return false;
		}
		return true;
	};
	BattlePokemon.prototype.destroy = function () {
		// deallocate ourself
		// get rid of some possibly-circular references
		this.battle = null;
		this.side = null;
	};
	return BattlePokemon;
})();

var BattleSide = (function () {
	function BattleSide(name, battle, n, team) {
		this.battle = battle;
		this.n = n;
		this.name = name;
		this.pokemon = [];
		this.active = [null];
		this.sideConditions = {};

		this.id = n ? 'p2' : 'p1';

		switch (this.battle.gameType) {
		case 'doubles':
			this.active = [null, null];
			break;
		}

		this.team = this.battle.getTeam(this, team);
		for (var i = 0; i < this.team.length && i < 6; i++) {
			//console.log("NEW POKEMON: " + (this.team[i] ? this.team[i].name : '[unidentified]'));
			this.pokemon.push(new BattlePokemon(this.team[i], this));
		}
		this.pokemonLeft = this.pokemon.length;
		for (var i = 0; i < this.pokemon.length; i++) {
			this.pokemon[i].position = i;
		}
	}

	BattleSide.prototype.isActive = false;
	BattleSide.prototype.pokemonLeft = 0;
	BattleSide.prototype.faintedLastTurn = false;
	BattleSide.prototype.faintedThisTurn = false;
	BattleSide.prototype.decision = null;
	BattleSide.prototype.foe = null;

	BattleSide.prototype.toString = function () {
		return this.id + ': ' + this.name;
	};
	BattleSide.prototype.getData = function () {
		var data = {
			name: this.name,
			id: this.id,
			pokemon: []
		};
		for (var i = 0; i < this.pokemon.length; i++) {
			var pokemon = this.pokemon[i];
			data.pokemon.push({
				ident: pokemon.fullname,
				details: pokemon.details,
				condition: pokemon.getHealth(pokemon.side),
				active: (pokemon.position < pokemon.side.active.length),
				stats: {
					atk: pokemon.baseStats['atk'],
					def: pokemon.baseStats['def'],
					spa: pokemon.baseStats['spa'],
					spd: pokemon.baseStats['spd'],
					spe: pokemon.baseStats['spe']
				},
				moves: pokemon.moves.map(function (move) {
					if (move === 'hiddenpower') {
						return move + toId(pokemon.hpType) + (pokemon.hpPower === 70 ? '' : pokemon.hpPower);
					}
					return move;
				}),
				baseAbility: pokemon.baseAbility,
				item: pokemon.item,
				pokeball: pokemon.pokeball,
				canMegaEvo: pokemon.canMegaEvo
			});
		}
		return data;
	};
	BattleSide.prototype.randomActive = function () {
		var actives = this.active.filter(function (active) {
			return active && !active.fainted;
		});
		if (!actives.length) return null;
		var i = Math.floor(Math.random() * actives.length);
		return actives[i];
	};
	BattleSide.prototype.addSideCondition = function (status, source, sourceEffect) {
		status = this.battle.getEffect(status);
		if (this.sideConditions[status.id]) {
			if (!status.onRestart) return false;
			return this.battle.singleEvent('Restart', status, this.sideConditions[status.id], this, source, sourceEffect);
		}
		this.sideConditions[status.id] = {id: status.id};
		this.sideConditions[status.id].target = this;
		if (source) {
			this.sideConditions[status.id].source = source;
			this.sideConditions[status.id].sourcePosition = source.position;
		}
		if (status.duration) {
			this.sideConditions[status.id].duration = status.duration;
		}
		if (status.durationCallback) {
			this.sideConditions[status.id].duration = status.durationCallback.call(this.battle, this, source, sourceEffect);
		}
		if (!this.battle.singleEvent('Start', status, this.sideConditions[status.id], this, source, sourceEffect)) {
			delete this.sideConditions[status.id];
			return false;
		}
		this.battle.update();
		return true;
	};
	BattleSide.prototype.getSideCondition = function (status) {
		status = this.battle.getEffect(status);
		if (!this.sideConditions[status.id]) return null;
		return status;
	};
	BattleSide.prototype.removeSideCondition = function (status) {
		status = this.battle.getEffect(status);
		if (!this.sideConditions[status.id]) return false;
		this.battle.singleEvent('End', status, this.sideConditions[status.id], this);
		delete this.sideConditions[status.id];
		this.battle.update();
		return true;
	};
	BattleSide.prototype.emitCallback = function () {
		this.battle.send('callback', this.id + "\n" +
			Array.prototype.slice.call(arguments).join('|'));
	};
	BattleSide.prototype.emitRequest = function (update) {
		this.battle.send('request', this.id + "\n" + this.battle.rqid + "\n" + JSON.stringify(update));
	};
	BattleSide.prototype.destroy = function () {
		// deallocate ourself

		// deallocate children and get rid of references to them
		for (var i = 0; i < this.pokemon.length; i++) {
			if (this.pokemon[i]) this.pokemon[i].destroy();
			this.pokemon[i] = null;
		}
		this.pokemon = null;
		for (var i = 0; i < this.active.length; i++) {
			this.active[i] = null;
		}
		this.active = null;

		if (this.decision) {
			delete this.decision.side;
			delete this.decision.pokemon;
		}
		this.decision = null;

		// get rid of some possibly-circular references
		this.battle = null;
		this.foe = null;
	};
	return BattleSide;
})();

var Battle = (function () {
	var Battle = {};

	Battle.construct = (function () {
		var battleProtoCache = {};
		return function (roomid, formatarg, rated) {
			var battle = Object.create((function () {
				if (battleProtoCache[formatarg] !== undefined) {
					return battleProtoCache[formatarg];
				}

				// Scripts overrides Battle overrides Scripts overrides Tools
				var tools = Tools.mod(formatarg);
				var proto = Object.create(tools);
				for (var i in Battle.prototype) {
					proto[i] = Battle.prototype[i];
				}
				var battle = Object.create(proto);
				var ret = Object.create(battle);
				tools.install(ret);
				return battleProtoCache[formatarg] = ret;
			})());
			Battle.prototype.init.call(battle, roomid, formatarg, rated);
			return battle;
		};
	})();

	Battle.prototype = {};

	Battle.prototype.init = function (roomid, formatarg, rated) {
		var format = Tools.getFormat(formatarg);

		this.log = [];
		this.sides = [null, null];
		this.roomid = roomid;
		this.id = roomid;
		this.rated = rated;
		this.weatherData = {id:''};
		this.terrainData = {id:''};
		this.pseudoWeather = {};

		this.format = toId(format);
		this.formatData = {id:this.format};

		this.effect = {id:''};
		this.effectData = {id:''};
		this.event = {id:''};

		this.gameType = (format.gameType || 'singles');

		this.queue = [];
		this.faintQueue = [];
		this.messageLog = [];

		// use a random initial seed (64-bit, [high -> low])
		this.startingSeed = this.seed = [Math.floor(Math.random() * 0x10000),
			Math.floor(Math.random() * 0x10000),
			Math.floor(Math.random() * 0x10000),
			Math.floor(Math.random() * 0x10000)];
	};

	Battle.prototype.turn = 0;
	Battle.prototype.p1 = null;
	Battle.prototype.p2 = null;
	Battle.prototype.lastUpdate = 0;
	Battle.prototype.currentRequest = '';
	Battle.prototype.weather = '';
	Battle.prototype.terrain = '';
	Battle.prototype.ended = false;
	Battle.prototype.started = false;
	Battle.prototype.active = false;
	Battle.prototype.eventDepth = 0;
	Battle.prototype.lastMove = '';
	Battle.prototype.activeMove = null;
	Battle.prototype.activePokemon = null;
	Battle.prototype.activeTarget = null;
	Battle.prototype.midTurn = false;
	Battle.prototype.currentRequest = '';
	Battle.prototype.rqid = 0;
	Battle.prototype.lastMoveLine = 0;
	Battle.prototype.reportPercentages = false;

	Battle.prototype.toString = function () {
		return 'Battle: ' + this.format;
	};


	// This function is designed to emulate the on-cartridge PRNG for Gens 3 and 4, as described in
	// http://www.smogon.com/ingame/rng/pid_iv_creation#pokemon_random_number_generator
	// This RNG uses a 32-bit initial seed

	// This function has three different results, depending on arguments:
	// - random() returns a real number in [0, 1), just like Math.random()
	// - random(n) returns an integer in [0, n)
	// - random(m, n) returns an integer in [m, n)

	// m and n are converted to integers via Math.floor. If the result is NaN, they are ignored.
	/*
	Battle.prototype.random = function (m, n) {
		this.seed = (this.seed * 0x41C64E6D + 0x6073) >>> 0; // truncate the result to the last 32 bits
		var result = this.seed >>> 16; // the first 16 bits of the seed are the random value
		m = Math.floor(m);
		n = Math.floor(n);
		return (m ? (n ? (result % (n - m)) + m : result % m) : result / 0x10000);
	};
	*/

	// This function is designed to emulate the on-cartridge PRNG for Gen 5 and uses a 64-bit initial seed

	// This function has three different results, depending on arguments:
	// - random() returns a real number in [0, 1), just like Math.random()
	// - random(n) returns an integer in [0, n)
	// - random(m, n) returns an integer in [m, n)

	// m and n are converted to integers via Math.floor. If the result is NaN, they are ignored.

	Battle.prototype.random = function (m, n) {
		this.seed = this.nextFrame(); // Advance the RNG
		var result = (this.seed[0] << 16 >>> 0) + this.seed[1]; // Use the upper 32 bits
		m = Math.floor(m);
		n = Math.floor(n);
		result = (m ? (n ? Math.floor(result * (n - m) / 0x100000000) + m : Math.floor(result * m / 0x100000000)) : result / 0x100000000);
		this.debug('randBW(' + (m ? (n ? m + ', ' + n : m) : '') + ') = ' + result);
		return result;
	};

	Battle.prototype.nextFrame = function (n) {
		var seed = this.seed;
		n = n || 1;
		for (var frame = 0; frame < n; ++frame) {
			// The RNG is a Linear Congruential Generator (LCG) in the form: x_{n + 1} = (a x_n + c) % m
			// Where: x_0 is the seed, x_n is the random number after n iterations,
			//     a = 0x5D588B656C078965, c = 0x00269EC3 and m = 2^64
			// Javascript doesnt handle such large numbers properly, so this function does it in 16-bit parts.
			// x_{n + 1} = (x_n * a) + c
			// Let any 64 bit number n = (n[0] << 48) + (n[1] << 32) + (n[2] << 16) + n[3]
			// Then x_{n + 1} =
			//     ((a[3] x_n[0] + a[2] x_n[1] + a[1] x_n[2] + a[0] x_n[3] + c[0]) << 48) +
			//     ((a[3] x_n[1] + a[2] x_n[2] + a[1] x_n[3] + c[1]) << 32) +
			//     ((a[3] x_n[2] + a[2] x_n[3] + c[2]) << 16) +
			//     a[3] x_n[3] + c[3]
			// Which can be generalised where b is the number of 16 bit words in the number:
			//     (Notice how the a[] word starts at b-1, and decrements every time it appears again on the line;
			//         x_n[] starts at b-<line#>-1 and increments to b-1 at the end of the line per line, limiting the length of the line;
			//         c[] is at b-<line#>-1 for each line and the left shift is 16 * <line#>)
			//     ((a[b-1] + x_n[b-1] + c[b-1]) << (16 * 0)) +
			//     ((a[b-1] x_n[b-2] + a[b-2] x_n[b-1] + c[b-2]) << (16 * 1)) +
			//     ((a[b-1] x_n[b-3] + a[b-2] x_n[b-2] + a[b-3] x_n[b-1] + c[b-3]) << (16 * 2)) +
			//     ...
			//     ((a[b-1] x_n[1] + a[b-2] x_n[2] + ... + a[2] x_n[b-2] + a[1] + x_n[b-1] + c[1]) << (16 * (b-2))) +
			//     ((a[b-1] x_n[0] + a[b-2] x_n[1] + ... + a[1] x_n[b-2] + a[0] + x_n[b-1] + c[0]) << (16 * (b-1)))
			// Which produces this equation: \sum_{l=0}^{b-1}\left(\sum_{m=b-l-1}^{b-1}\left\{a[2b-m-l-2] x_n[m]\right\}+c[b-l-1]\ll16l\right)
			// This is all ignoring overflow/carry because that cannot be shown in a pseudo-mathematical equation.
			// The below code implements a optimised version of that equation while also checking for overflow/carry.

			var a = [0x5D58, 0x8B65, 0x6C07, 0x8965];
			var c = [0, 0, 0x26, 0x9EC3];

			var nextSeed = [0, 0, 0, 0];
			var carry = 0;

			for (var cN = seed.length - 1; cN >= 0; --cN) {
				nextSeed[cN] = carry;
				carry = 0;

				var aN = seed.length - 1;
				var seedN = cN;
				for (; seedN < seed.length; --aN, ++seedN) {
					var nextWord = a[aN] * seed[seedN];
					carry += nextWord >>> 16;
					nextSeed[cN] += nextWord & 0xFFFF;
				}
				nextSeed[cN] += c[cN];
				carry += nextSeed[cN] >>> 16;
				nextSeed[cN] &= 0xFFFF;
			}

			seed = nextSeed;
		}
		return seed;
	};

	Battle.prototype.setWeather = function (status, source, sourceEffect) {
		status = this.getEffect(status);
		if (sourceEffect === undefined && this.effect) sourceEffect = this.effect;
		if (source === undefined && this.event && this.event.target) source = this.event.target;

		if (this.weather === status.id) return false;
		if (this.weather && !status.id) {
			var oldstatus = this.getWeather();
			this.singleEvent('End', oldstatus, this.weatherData, this);
		}
		var prevWeather = this.weather;
		var prevWeatherData = this.weatherData;
		this.weather = status.id;
		this.weatherData = {id: status.id};
		if (source) {
			this.weatherData.source = source;
			this.weatherData.sourcePosition = source.position;
		}
		if (status.duration) {
			this.weatherData.duration = status.duration;
		}
		if (status.durationCallback) {
			this.weatherData.duration = status.durationCallback.call(this, source, sourceEffect);
		}
		if (!this.singleEvent('Start', status, this.weatherData, this, source, sourceEffect)) {
			this.weather = prevWeather;
			this.weatherData = prevWeatherData;
			return false;
		}
		this.update();
		return true;
	};
	Battle.prototype.clearWeather = function () {
		return this.setWeather('');
	};
	Battle.prototype.effectiveWeather = function (target) {
		if (this.event) {
			if (!target) target = this.event.target;
		}
		if (!this.runEvent('TryWeather', target)) return '';
		return this.weather;
	};
	Battle.prototype.isWeather = function (weather, target) {
		var ourWeather = this.effectiveWeather(target);
		if (!Array.isArray(weather)) {
			return ourWeather === toId(weather);
		}
		return (weather.map(toId).indexOf(ourWeather) >= 0);
	};
	Battle.prototype.getWeather = function () {
		return this.getEffect(this.weather);
	};

	Battle.prototype.setTerrain = function (status, source, sourceEffect) {
		status = this.getEffect(status);
		if (sourceEffect === undefined && this.effect) sourceEffect = this.effect;
		if (source === undefined && this.event && this.event.target) source = this.event.target;

		if (this.terrain === status.id) return false;
		if (this.terrain && !status.id) {
			var oldstatus = this.getTerrain();
			this.singleEvent('End', oldstatus, this.terrainData, this);
		}
		var prevTerrain = this.terrain;
		var prevTerrainData = this.terrainData;
		this.terrain = status.id;
		this.terrainData = {id: status.id};
		if (source) {
			this.terrainData.source = source;
			this.terrainData.sourcePosition = source.position;
		}
		if (status.duration) {
			this.terrainData.duration = status.duration;
		}
		if (status.durationCallback) {
			this.terrainData.duration = status.durationCallback.call(this, source, sourceEffect);
		}
		if (!this.singleEvent('Start', status, this.terrainData, this, source, sourceEffect)) {
			this.terrain = prevTerrain;
			this.terrainData = prevTerrainData;
			return false;
		}
		this.update();
		return true;
	};
	Battle.prototype.clearTerrain = function () {
		return this.setTerrain('');
	};
	Battle.prototype.effectiveTerrain = function (target) {
		if (this.event) {
			if (!target) target = this.event.target;
		}
		if (!this.runEvent('TryTerrain', target)) return '';
		return this.terrain;
	};
	Battle.prototype.isTerrain = function (terrain, target) {
		var ourTerrain = this.effectiveTerrain(target);
		if (!Array.isArray(terrain)) {
			return ourTerrain === toId(terrain);
		}
		return (terrain.map(toId).indexOf(ourTerrain) >= 0);
	};
	Battle.prototype.getTerrain = function () {
		return this.getEffect(this.terrain);
	};

	Battle.prototype.getFormat = function () {
		return this.getEffect(this.format);
	};
	Battle.prototype.addPseudoWeather = function (status, source, sourceEffect) {
		status = this.getEffect(status);
		if (this.pseudoWeather[status.id]) {
			if (!status.onRestart) return false;
			return this.singleEvent('Restart', status, this.pseudoWeather[status.id], this, source, sourceEffect);
		}
		this.pseudoWeather[status.id] = {id: status.id};
		if (source) {
			this.pseudoWeather[status.id].source = source;
			this.pseudoWeather[status.id].sourcePosition = source.position;
		}
		if (status.duration) {
			this.pseudoWeather[status.id].duration = status.duration;
		}
		if (status.durationCallback) {
			this.pseudoWeather[status.id].duration = status.durationCallback.call(this, source, sourceEffect);
		}
		if (!this.singleEvent('Start', status, this.pseudoWeather[status.id], this, source, sourceEffect)) {
			delete this.pseudoWeather[status.id];
			return false;
		}
		this.update();
		return true;
	};
	Battle.prototype.getPseudoWeather = function (status) {
		status = this.getEffect(status);
		if (!this.pseudoWeather[status.id]) return null;
		return status;
	};
	Battle.prototype.removePseudoWeather = function (status) {
		status = this.getEffect(status);
		if (!this.pseudoWeather[status.id]) return false;
		this.singleEvent('End', status, this.pseudoWeather[status.id], this);
		delete this.pseudoWeather[status.id];
		this.update();
		return true;
	};
	Battle.prototype.setActiveMove = function (move, pokemon, target) {
		if (!move) move = null;
		if (!pokemon) pokemon = null;
		if (!target) target = pokemon;
		this.activeMove = move;
		this.activePokemon = pokemon;
		this.activeTarget = target;

		// Mold Breaker and the like
		this.update();
	};
	Battle.prototype.clearActiveMove = function (failed) {
		if (this.activeMove) {
			if (!failed) {
				this.lastMove = this.activeMove.id;
			}
			this.activeMove = null;
			this.activePokemon = null;
			this.activeTarget = null;

			// Mold Breaker and the like, again
			this.update();
		}
	};

	Battle.prototype.update = function () {
		var actives = this.p1.active;
		for (var i = 0; i < actives.length; i++) {
			if (actives[i]) actives[i].update();
		}
		actives = this.p2.active;
		for (var i = 0; i < actives.length; i++) {
			if (actives[i]) actives[i].update();
		}
	};

	// bubbles up
	Battle.comparePriority = function (a, b) { // intentionally not in Battle.prototype
		a.priority = a.priority || 0;
		a.subPriority = a.subPriority || 0;
		a.speed = a.speed || 0;
		b.priority = b.priority || 0;
		b.subPriority = b.subPriority || 0;
		b.speed = b.speed || 0;
		if ((typeof a.order === 'number' || typeof b.order === 'number') && a.order !== b.order) {
			if (typeof a.order !== 'number') {
				return -1;
			}
			if (typeof b.order !== 'number') {
				return 1;
			}
			if (b.order - a.order) {
				return -(b.order - a.order);
			}
		}
		if (b.priority - a.priority) {
			return b.priority - a.priority;
		}
		if (b.speed - a.speed) {
			return b.speed - a.speed;
		}
		if (b.subOrder - a.subOrder) {
			return -(b.subOrder - a.subOrder);
		}
		return Math.random() - 0.5;
	};
	Battle.prototype.getResidualStatuses = function (thing, callbackType) {
		var statuses = this.getRelevantEffectsInner(thing || this, callbackType || 'residualCallback', null, null, false, true, 'duration');
		statuses.sort(Battle.comparePriority);
		//if (statuses[0]) this.debug('match ' + (callbackType || 'residualCallback') + ': ' + statuses[0].status.id);
		return statuses;
	};
	Battle.prototype.eachEvent = function (eventid, effect, relayVar) {
		var actives = [];
		if (!effect && this.effect) effect = this.effect;
		for (var i = 0; i < this.sides.length;i++) {
			var side = this.sides[i];
			for (var j = 0; j < side.active.length; j++) {
				if (side.active[j]) actives.push(side.active[j]);
			}
		}
		actives.sort(function (a, b) {
			if (b.speed - a.speed) {
				return b.speed - a.speed;
			}
			return Math.random() - 0.5;
		});
		for (var i = 0; i < actives.length; i++) {
			if (actives[i].isStarted) {
				this.runEvent(eventid, actives[i], null, effect, relayVar);
			}
		}
	};
	Battle.prototype.residualEvent = function (eventid, relayVar) {
		var statuses = this.getRelevantEffectsInner(this, 'on' + eventid, null, null, false, true, 'duration');
		statuses.sort(Battle.comparePriority);
		while (statuses.length) {
			var statusObj = statuses.shift();
			var status = statusObj.status;
			if (statusObj.thing.fainted) continue;
			if (statusObj.statusData && statusObj.statusData.duration) {
				statusObj.statusData.duration--;
				if (!statusObj.statusData.duration) {
					statusObj.end.call(statusObj.thing, status.id);
					continue;
				}
			}
			this.singleEvent(eventid, status, statusObj.statusData, statusObj.thing, relayVar);
		}
	};
	// The entire event system revolves around this function
	// (and its helper functions, getRelevant * )
	Battle.prototype.singleEvent = function (eventid, effect, effectData, target, source, sourceEffect, relayVar) {
		if (this.eventDepth >= 8) {
			// oh fuck
			this.add('message', 'STACK LIMIT EXCEEDED');
			this.add('message', 'PLEASE REPORT IN BUG THREAD');
			this.add('message', 'Event: ' + eventid);
			this.add('message', 'Parent event: ' + this.event.id);
			throw new Error("Stack overflow");
			return false;
		}
		//this.add('Event: ' + eventid + ' (depth ' + this.eventDepth + ')');
		effect = this.getEffect(effect);
		var hasRelayVar = true;
		if (relayVar === undefined) {
			relayVar = true;
			hasRelayVar = false;
		}

		if (effect.effectType === 'Status' && target.status !== effect.id) {
			// it's changed; call it off
			return relayVar;
		}
		if (target.ignore && target.ignore[effect.effectType]) {
			this.debug(eventid + ' handler suppressed by Gastro Acid, Klutz or Magic Room');
			return relayVar;
		}
		if (target.ignore && target.ignore[effect.effectType + 'Target']) {
			this.debug(eventid + ' handler suppressed by Air Lock');
			return relayVar;
		}

		if (effect['on' + eventid] === undefined) return relayVar;
		var parentEffect = this.effect;
		var parentEffectData = this.effectData;
		var parentEvent = this.event;
		this.effect = effect;
		this.effectData = effectData;
		this.event = {id: eventid, target: target, source: source, effect: sourceEffect};
		this.eventDepth++;
		var args = [target, source, sourceEffect];
		if (hasRelayVar) args.unshift(relayVar);
		var returnVal;
		if (typeof effect['on' + eventid] === 'function') {
			returnVal = effect['on' + eventid].apply(this, args);
		} else {
			returnVal = effect['on' + eventid];
		}
		this.eventDepth--;
		this.effect = parentEffect;
		this.effectData = parentEffectData;
		this.event = parentEvent;
		if (returnVal === undefined) return relayVar;
		return returnVal;
	};
	/**
	 * runEvent is the core of Pokemon Showdown's event system.
	 *
	 * Basic usage
	 * ===========
	 *
	 *   this.runEvent('Blah')
	 * will trigger any onBlah global event handlers.
	 *
	 *   this.runEvent('Blah', target)
	 * will additionally trigger any onBlah handlers on the target, onAllyBlah
	 * handlers on any active pokemon on the target's team, and onFoeBlah
	 * handlers on any active pokemon on the target's foe's team
	 *
	 *   this.runEvent('Blah', target, source)
	 * will additionally trigger any onSourceBlah handlers on the source
	 *
	 *   this.runEvent('Blah', target, source, effect)
	 * will additionally pass the effect onto all event handlers triggered
	 *
	 *   this.runEvent('Blah', target, source, effect, relayVar)
	 * will additionally pass the relayVar as the first argument along all event
	 * handlers
	 *
	 * You may leave any of these null. For instance, if you have a relayVar but
	 * no source or effect:
	 *   this.runEvent('Damage', target, null, null, 50)
	 *
	 * Event handlers
	 * ==============
	 *
	 * Items, abilities, statuses, and other effects like SR, confusion, weather,
	 * or Trick Room can have event handlers. Event handlers are functions that
	 * can modify what happens during an event.
	 *
	 * event handlers are passed:
	 *   function (target, source, effect)
	 * although some of these can be blank.
	 *
	 * certain events have a relay variable, in which case they're passed:
	 *   function (relayVar, target, source, effect)
	 *
	 * Relay variables are variables that give additional information about the
	 * event. For instance, the damage event has a relayVar which is the amount
	 * of damage dealt.
	 *
	 * If a relay variable isn't passed to runEvent, there will still be a secret
	 * relayVar defaulting to `true`, but it won't get passed to any event
	 * handlers.
	 *
	 * After an event handler is run, its return value helps determine what
	 * happens next:
	 * 1. If the return value isn't `undefined`, relayVar is set to the return
	 *	value
	 * 2. If relayVar is falsy, no more event handlers are run
	 * 3. Otherwise, if there are more event handlers, the next one is run and
	 *	we go back to step 1.
	 * 4. Once all event handlers are run (or one of them results in a falsy
	 *	relayVar), relayVar is returned by runEvent
	 *
	 * As a shortcut, an event handler that isn't a function will be interpreted
	 * as a function that returns that value.
	 *
	 * You can have return values mean whatever you like, but in general, we
	 * follow the convention that returning `false` or `null` means
	 * stopping or interrupting the event.
	 *
	 * For instance, returning `false` from a TrySetStatus handler means that
	 * the pokemon doesn't get statused.
	 *
	 * If a failed event usually results in a message like "But it failed!"
	 * or "It had no effect!", returning `null` will suppress that message and
	 * returning `false` will display it. Returning `null` is useful if your
	 * event handler already gave its own custom failure message.
	 *
	 * Returning `undefined` means "don't change anything" or "keep going".
	 * A function that does nothing but return `undefined` is the equivalent
	 * of not having an event handler at all.
	 *
	 * Returning a value means that that value is the new `relayVar`. For
	 * instance, if a Damage event handler returns 50, the damage event
	 * will deal 50 damage instead of whatever it was going to deal before.
	 *
	 * Useful values
	 * =============
	 *
	 * In addition to all the methods and attributes of Tools, Battle, and
	 * Scripts, event handlers have some additional values they can access:
	 *
	 * this.effect:
	 *   the Effect having the event handler
	 * this.effectData:
	 *   the data store associated with the above Effect. This is a plain Object
	 *   and you can use it to store data for later event handlers.
	 * this.effectData.target:
	 *   the Pokemon, Side, or Battle that the event handler's effect was
	 *   attached to.
	 * this.event.id:
	 *   the event ID
	 * this.event.target, this.event.source, this.event.effect:
	 *   the target, source, and effect of the event. These are the same
	 *   variables that are passed as arguments to the event handler, but
	 *   they're useful for functions called by the event handler.
	 */
	Battle.prototype.runEvent = function (eventid, target, source, effect, relayVar, onEffect) {
		if (this.eventDepth >= 8) {
			// oh fuck
			this.add('message', 'STACK LIMIT EXCEEDED');
			this.add('message', 'PLEASE REPORT IN BUG THREAD');
			this.add('message', 'Event: ' + eventid);
			this.add('message', 'Parent event: ' + this.event.id);
			throw new Error("Stack overflow");
			return false;
		}
		if (!target) target = this;
		var statuses = this.getRelevantEffects(target, 'on' + eventid, 'onSource' + eventid, source);
		var hasRelayVar = true;
		effect = this.getEffect(effect);
		var args = [target, source, effect];
		//console.log('Event: ' + eventid + ' (depth ' + this.eventDepth + ') t:' + target.id + ' s:' + (!source || source.id) + ' e:' + effect.id);
		if (relayVar === undefined || relayVar === null) {
			relayVar = true;
			hasRelayVar = false;
		} else {
			args.unshift(relayVar);
		}

		var parentEvent = this.event;
		this.event = {id: eventid, target: target, source: source, effect: effect, modifier: 1};
		this.eventDepth++;

		if (onEffect && 'on' + eventid in effect) {
			statuses.unshift({status: effect, callback: effect['on' + eventid], statusData: {}, end: null, thing: target});
		}
		for (var i = 0; i < statuses.length; i++) {
			var status = statuses[i].status;
			var thing = statuses[i].thing;
			//this.debug('match ' + eventid + ': ' + status.id + ' ' + status.effectType);
			if (status.effectType === 'Status' && thing.status !== status.id) {
				// it's changed; call it off
				continue;
			}
			if (thing.ignore && thing.ignore[status.effectType] === 'A') {
				// ignore attacking events
				var AttackingEvents = {
					BeforeMove: 1,
					BasePower: 1,
					Immunity: 1,
					Accuracy: 1,
					Damage: 1,
					SubDamage: 1,
					Heal: 1,
					TakeItem: 1,
					UseItem: 1,
					EatItem: 1,
					SetStatus: 1,
					CriticalHit: 1,
					ModifyPokemon: 1,
					ModifyAtk: 1, ModifyDef: 1, ModifySpA: 1, ModifySpD: 1, ModifySpe: 1,
					ModifyBoost: 1,
					ModifyDamage: 1,
					TryHit: 1,
					TryHitSide: 1,
					TrySecondaryHit: 1,
					Hit: 1,
					Boost: 1,
					DragOut: 1
				};
				if (eventid in AttackingEvents) {
					if (eventid !== 'ModifyPokemon') {
						this.debug(eventid + ' handler suppressed by Mold Breaker');
					}
					continue;
				}
			} else if (thing.ignore && thing.ignore[status.effectType]) {
				if (eventid !== 'ModifyPokemon' && eventid !== 'Update') {
					this.debug(eventid + ' handler suppressed by Gastro Acid, Klutz or Magic Room');
				}
				continue;
			}
			if (target.ignore && (target.ignore[status.effectType + 'Target'] || target.ignore[eventid + 'Target'])) {
				this.debug(eventid + ' handler suppressed by Air Lock');
				continue;
			}
			var returnVal;
			if (typeof statuses[i].callback === 'function') {
				var parentEffect = this.effect;
				var parentEffectData = this.effectData;
				this.effect = statuses[i].status;
				this.effectData = statuses[i].statusData;
				this.effectData.target = thing;

				returnVal = statuses[i].callback.apply(this, args);

				this.effect = parentEffect;
				this.effectData = parentEffectData;
			} else {
				returnVal = statuses[i].callback;
			}

			if (returnVal !== undefined) {
				relayVar = returnVal;
				if (!relayVar) break;
				if (hasRelayVar) {
					args[0] = relayVar;
				}
			}
		}

		this.eventDepth--;
		if (this.event.modifier !== 1 && typeof relayVar === 'number') {
			// this.debug(eventid + ' modifier: 0x' + ('0000' + (this.event.modifier * 4096).toString(16)).slice(-4).toUpperCase());
			relayVar = this.modify(relayVar, this.event.modifier);
		}
		this.event = parentEvent;

		return relayVar;
	};
	Battle.prototype.resolveLastPriority = function (statuses, callbackType) {
		var order = false;
		var priority = 0;
		var subOrder = 0;
		var status = statuses[statuses.length - 1];
		if (status.status[callbackType + 'Order']) {
			order = status.status[callbackType + 'Order'];
		}
		if (status.status[callbackType + 'Priority']) {
			priority = status.status[callbackType + 'Priority'];
		} else if (status.status[callbackType + 'SubOrder']) {
			subOrder = status.status[callbackType + 'SubOrder'];
		}

		status.order = order;
		status.priority = priority;
		status.subOrder = subOrder;
		if (status.thing && status.thing.getStat) status.speed = status.thing.speed;
	};
	// bubbles up to parents
	Battle.prototype.getRelevantEffects = function (thing, callbackType, foeCallbackType, foeThing, checkChildren) {
		var statuses = this.getRelevantEffectsInner(thing, callbackType, foeCallbackType, foeThing, true, false);
		statuses.sort(Battle.comparePriority);
		//if (statuses[0]) this.debug('match ' + callbackType + ': ' + statuses[0].status.id);
		return statuses;
	};
	Battle.prototype.getRelevantEffectsInner = function (thing, callbackType, foeCallbackType, foeThing, bubbleUp, bubbleDown, getAll) {
		if (!callbackType || !thing) return [];
		var statuses = [];
		var status;

		if (thing.sides) {
			for (var i in this.pseudoWeather) {
				status = this.getPseudoWeather(i);
				if (status[callbackType] !== undefined || (getAll && thing.pseudoWeather[i][getAll])) {
					statuses.push({status: status, callback: status[callbackType], statusData: this.pseudoWeather[i], end: this.removePseudoWeather, thing: thing});
					this.resolveLastPriority(statuses, callbackType);
				}
			}
			status = this.getWeather();
			if (status[callbackType] !== undefined || (getAll && thing.weatherData[getAll])) {
				statuses.push({status: status, callback: status[callbackType], statusData: this.weatherData, end: this.clearWeather, thing: thing, priority: status[callbackType + 'Priority'] || 0});
				this.resolveLastPriority(statuses, callbackType);
			}
			status = this.getTerrain();
			if (status[callbackType] !== undefined || (getAll && thing.terrainData[getAll])) {
				statuses.push({status: status, callback: status[callbackType], statusData: this.terrainData, end: this.clearTerrain, thing: thing, priority: status[callbackType + 'Priority'] || 0});
				this.resolveLastPriority(statuses, callbackType);
			}
			status = this.getFormat();
			if (status[callbackType] !== undefined || (getAll && thing.formatData[getAll])) {
				statuses.push({status: status, callback: status[callbackType], statusData: this.formatData, end: function (){}, thing: thing, priority: status[callbackType + 'Priority'] || 0});
				this.resolveLastPriority(statuses, callbackType);
			}
			if (bubbleDown) {
				statuses = statuses.concat(this.getRelevantEffectsInner(this.p1, callbackType, null, null, false, true, getAll));
				statuses = statuses.concat(this.getRelevantEffectsInner(this.p2, callbackType, null, null, false, true, getAll));
			}
			return statuses;
		}

		if (thing.pokemon) {
			for (var i in thing.sideConditions) {
				status = thing.getSideCondition(i);
				if (status[callbackType] !== undefined || (getAll && thing.sideConditions[i][getAll])) {
					statuses.push({status: status, callback: status[callbackType], statusData: thing.sideConditions[i], end: thing.removeSideCondition, thing: thing});
					this.resolveLastPriority(statuses, callbackType);
				}
			}
			if (foeCallbackType) {
				statuses = statuses.concat(this.getRelevantEffectsInner(thing.foe, foeCallbackType, null, null, false, false, getAll));
			}
			if (bubbleUp) {
				statuses = statuses.concat(this.getRelevantEffectsInner(this, callbackType, null, null, true, false, getAll));
			}
			if (bubbleDown) {
				for (var i = 0;i < thing.active.length;i++) {
					statuses = statuses.concat(this.getRelevantEffectsInner(thing.active[i], callbackType, null, null, false, true, getAll));
				}
			}
			return statuses;
		}

		if (!thing.getStatus) {
			this.debug(JSON.stringify(thing));
			return statuses;
		}
		var status = thing.getStatus();
		if (status[callbackType] !== undefined || (getAll && thing.statusData[getAll])) {
			statuses.push({status: status, callback: status[callbackType], statusData: thing.statusData, end: thing.clearStatus, thing: thing});
			this.resolveLastPriority(statuses, callbackType);
		}
		for (var i in thing.volatiles) {
			status = thing.getVolatile(i);
			if (status[callbackType] !== undefined || (getAll && thing.volatiles[i][getAll])) {
				statuses.push({status: status, callback: status[callbackType], statusData: thing.volatiles[i], end: thing.removeVolatile, thing: thing});
				this.resolveLastPriority(statuses, callbackType);
			}
		}
		status = thing.getAbility();
		if (status[callbackType] !== undefined || (getAll && thing.abilityData[getAll])) {
			statuses.push({status: status, callback: status[callbackType], statusData: thing.abilityData, end: thing.clearAbility, thing: thing});
			this.resolveLastPriority(statuses, callbackType);
		}
		status = thing.getItem();
		if (status[callbackType] !== undefined || (getAll && thing.itemData[getAll])) {
			statuses.push({status: status, callback: status[callbackType], statusData: thing.itemData, end: thing.clearItem, thing: thing});
			this.resolveLastPriority(statuses, callbackType);
		}
		status = this.getEffect(thing.template.baseSpecies);
		if (status[callbackType] !== undefined) {
			statuses.push({status: status, callback: status[callbackType], statusData: thing.speciesData, end: function (){}, thing: thing});
			this.resolveLastPriority(statuses, callbackType);
		}

		if (foeThing && foeCallbackType && foeCallbackType.substr(0, 8) !== 'onSource') {
			statuses = statuses.concat(this.getRelevantEffectsInner(foeThing, foeCallbackType, null, null, false, false, getAll));
		} else if (foeCallbackType) {
			var foeActive = thing.side.foe.active;
			var allyActive = thing.side.active;
			var eventName = '';
			if (foeCallbackType.substr(0, 8) === 'onSource') {
				eventName = foeCallbackType.substr(8);
				if (foeThing) {
					statuses = statuses.concat(this.getRelevantEffectsInner(foeThing, foeCallbackType, null, null, false, false, getAll));
				}
				foeCallbackType = 'onFoe' + eventName;
				foeThing = null;
			}
			if (foeCallbackType.substr(0, 5) === 'onFoe') {
				eventName = foeCallbackType.substr(5);
				for (var i = 0; i < allyActive.length; i++) {
					if (!allyActive[i] || allyActive[i].fainted) continue;
					statuses = statuses.concat(this.getRelevantEffectsInner(allyActive[i], 'onAlly' + eventName, null, null, false, false, getAll));
					statuses = statuses.concat(this.getRelevantEffectsInner(allyActive[i], 'onAny' + eventName, null, null, false, false, getAll));
				}
				for (var i = 0; i < foeActive.length; i++) {
					if (!foeActive[i] || foeActive[i].fainted) continue;
					statuses = statuses.concat(this.getRelevantEffectsInner(foeActive[i], 'onAny' + eventName, null, null, false, false, getAll));
				}
			}
			for (var i = 0; i < foeActive.length; i++) {
				if (!foeActive[i] || foeActive[i].fainted) continue;
				statuses = statuses.concat(this.getRelevantEffectsInner(foeActive[i], foeCallbackType, null, null, false, false, getAll));
			}
		}
		if (bubbleUp) {
			statuses = statuses.concat(this.getRelevantEffectsInner(thing.side, callbackType, foeCallbackType, null, true, false, getAll));
		}
		return statuses;
	};
	Battle.prototype.getPokemon = function (id) {
		if (typeof id !== 'string') id = id.id;
		for (var i = 0; i < this.p1.pokemon.length; i++) {
			var pokemon = this.p1.pokemon[i];
			if (pokemon.id === id) return pokemon;
		}
		for (var i = 0; i < this.p2.pokemon.length; i++) {
			var pokemon = this.p2.pokemon[i];
			if (pokemon.id === id) return pokemon;
		}
		return null;
	};
	Battle.prototype.makeRequest = function (type, requestDetails) {
		if (!this.p1.isActive || !this.p2.isActive) {
			return;
		}
		if (type) {
			this.currentRequest = type;
			this.rqid++;
			this.p1.decision = null;
			this.p2.decision = null;
		} else {
			type = this.currentRequest;
		}
		this.update();

		// default to no request
		var p1request = null;
		var p2request = null;
		this.p1.currentRequest = '';
		this.p2.currentRequest = '';

		switch (type) {
		case 'switch':
			var switchablesLeft = 0;
			var switchTable = null;
			function canSwitch(a) {
				return !a.fainted;
			}
			function shouldSwitch(a) {
				if (!a) return false;
				if (!switchablesLeft) {
					a.switchFlag = false;
					return false;
				}
				if (a.switchFlag) switchablesLeft--;
				return !!a.switchFlag;
			}

			switchablesLeft = this.p1.pokemon.slice(this.p1.active.length).count(canSwitch);
			switchTable = this.p1.active.map(shouldSwitch);
			if (switchTable.any(true)) {
				this.p1.currentRequest = 'switch';
				p1request = {forceSwitch: switchTable, side: this.p1.getData(), rqid: this.rqid};
			}
			switchablesLeft = this.p2.pokemon.slice(this.p2.active.length).count(canSwitch);
			switchTable = this.p2.active.map(shouldSwitch);
			if (switchTable.any(true)) {
				this.p2.currentRequest = 'switch';
				p2request = {forceSwitch: switchTable, side: this.p2.getData(), rqid: this.rqid};
			}
			break;

		case 'teampreview':
			this.add('teampreview' + (requestDetails ? '|' + requestDetails : ''));
			this.p1.currentRequest = 'teampreview';
			p1request = {teamPreview: true, side: this.p1.getData(), rqid: this.rqid};
			this.p2.currentRequest = 'teampreview';
			p2request = {teamPreview: true, side: this.p2.getData(), rqid: this.rqid};
			break;

		default:
			var activeData;
			this.p1.currentRequest = 'move';
			activeData = this.p1.active.map(function (pokemon) {
				if (pokemon) return pokemon.getRequestData();
			});
			p1request = {active: activeData, side: this.p1.getData(), rqid: this.rqid};

			this.p2.currentRequest = 'move';
			activeData = this.p2.active.map(function (pokemon) {
				if (pokemon) return pokemon.getRequestData();
			});
			p2request = {active: activeData, side: this.p2.getData(), rqid: this.rqid};
			break;
		}

		if (this.p1 && this.p2) {
			var inactiveSide = -1;
			if (p1request && !p2request) {
				inactiveSide = 0;
			} else if (!p1request && p2request) {
				inactiveSide = 1;
			}
			if (inactiveSide !== this.inactiveSide) {
				this.send('inactiveside', inactiveSide);
				this.inactiveSide = inactiveSide;
			}
		}

		if (p1request) {
			this.p1.emitRequest(p1request);
		} else {
			this.p1.decision = true;
			this.p1.emitRequest({wait: true, side: this.p1.getData()});
		}

		if (p2request) {
			this.p2.emitRequest(p2request);
		} else {
			this.p2.decision = true;
			this.p2.emitRequest({wait: true, side: this.p2.getData()});
		}

		if (this.p2.decision && this.p1.decision) {
			if (this.p2.decision === true && this.p1.decision === true) {
				if (type !== 'move') {
					// TODO: investigate this race condition; should be fixed
					// properly later
					return this.makeRequest('move');
				}
				this.add('html', '<div class="broadcast-red"><b>The battle crashed</b></div>');
				this.win();
			} else {
				// some kind of weird race condition?
				this.commitDecisions();
			}
			return;
		}
	};
	Battle.prototype.tie = function () {
		this.win();
	};
	Battle.prototype.win = function (side) {
		if (this.ended) {
			return false;
		}
		if (side === 'p1' || side === 'p2') {
			side = this[side];
		} else if (side !== this.p1 && side !== this.p2) {
			side = null;
		}
		this.winner = side ? side.name : '';

		this.add('');
		if (side) {
			this.add('win', side.name);
		} else {
			this.add('tie');
		}
		this.ended = true;
		this.active = false;
		this.currentRequest = '';
		return true;
	};
	Battle.prototype.switchIn = function (pokemon, pos) {
		if (!pokemon || pokemon.isActive) return false;
		if (!pos) pos = 0;
		var side = pokemon.side;
		if (side.active[pos]) {
			var oldActive = side.active[pos];
			var lastMove = null;
			lastMove = this.getMove(oldActive.lastMove);
			if (oldActive.switchCopyFlag === 'copyvolatile') {
				delete oldActive.switchCopyFlag;
				pokemon.copyVolatileFrom(oldActive);
			}
		}
		this.runEvent('BeforeSwitchIn', pokemon);
		if (side.active[pos]) {
			var oldActive = side.active[pos];
			oldActive.isActive = false;
			oldActive.isStarted = false;
			oldActive.position = pokemon.position;
			pokemon.position = pos;
			side.pokemon[pokemon.position] = pokemon;
			side.pokemon[oldActive.position] = oldActive;
			oldActive.clearVolatile();
		}
		side.active[pos] = pokemon;
		pokemon.isActive = true;
		pokemon.activeTurns = 0;
		for (var m in pokemon.moveset) {
			pokemon.moveset[m].used = false;
		}
		this.add('switch', pokemon, pokemon.getDetails);
		pokemon.update();
		this.runEvent('SwitchIn', pokemon);
		this.addQueue({pokemon: pokemon, choice: 'runSwitch'});
	};
	Battle.prototype.canSwitch = function (side) {
		var canSwitchIn = [];
		for (var i = side.active.length; i < side.pokemon.length; i++) {
			var pokemon = side.pokemon[i];
			if (!pokemon.fainted) {
				canSwitchIn.push(pokemon);
			}
		}
		return canSwitchIn.length;
	};
	Battle.prototype.getRandomSwitchable = function (side) {
		var canSwitchIn = [];
		for (var i = side.active.length; i < side.pokemon.length; i++) {
			var pokemon = side.pokemon[i];
			if (!pokemon.fainted) {
				canSwitchIn.push(pokemon);
			}
		}
		if (!canSwitchIn.length) {
			return null;
		}
		return canSwitchIn[this.random(canSwitchIn.length)];
	};
	Battle.prototype.dragIn = function (side, pos) {
		if (pos >= side.active.length) return false;
		var pokemon = this.getRandomSwitchable(side);
		if (!pos) pos = 0;
		if (!pokemon || pokemon.isActive) return false;
		this.runEvent('BeforeSwitchIn', pokemon);
		if (side.active[pos]) {
			var oldActive = side.active[pos];
			if (!oldActive.hp) {
				return false;
			}
			if (!this.runEvent('DragOut', oldActive)) {
				return false;
			}
			this.runEvent('SwitchOut', oldActive);
			oldActive.isActive = false;
			oldActive.isStarted = false;
			oldActive.position = pokemon.position;
			pokemon.position = pos;
			side.pokemon[pokemon.position] = pokemon;
			side.pokemon[oldActive.position] = oldActive;
			oldActive.clearVolatile();
		}
		side.active[pos] = pokemon;
		pokemon.isActive = true;
		pokemon.activeTurns = 0;
		for (var m in pokemon.moveset) {
			pokemon.moveset[m].used = false;
		}
		this.add('drag', pokemon, pokemon.getDetails);
		pokemon.update();
		this.runEvent('SwitchIn', pokemon);
		this.addQueue({pokemon: pokemon, choice: 'runSwitch'});
		return true;
	};
	Battle.prototype.swapPosition = function (source, newPos, from) {
		var target = source.side.active[newPos];
		if (target.fainted) return false;
		var side = source.side;
		side.pokemon[source.position] = target;
		side.pokemon[newPos] = source;
		side.active[source.position] = side.pokemon[source.position];
		side.active[newPos] = side.pokemon[newPos];
		target.position = source.position;
		source.position = newPos;
		this.add('swap', source, target, (from ? '[from] ' + from : ''));
		return true;
	};
	Battle.prototype.faint = function (pokemon, source, effect) {
		pokemon.faint(source, effect);
	};
	Battle.prototype.nextTurn = function () {
		this.turn++;
		for (var i = 0; i < this.sides.length; i++) {
			for (var j = 0; j < this.sides[i].active.length; j++) {
				var pokemon = this.sides[i].active[j];
				if (!pokemon) continue;
				pokemon.moveThisTurn = '';
				pokemon.usedItemThisTurn = false;
				pokemon.newlySwitched = false;
				if (pokemon.lastAttackedBy) {
					pokemon.lastAttackedBy.thisTurn = false;
				}
				pokemon.activeTurns++;
			}
			this.sides[i].faintedLastTurn = this.sides[i].faintedThisTurn;
			this.sides[i].faintedThisTurn = false;
		}
		this.add('turn', this.turn);
		this.makeRequest('move');
	};
	Battle.prototype.start = function () {
		if (this.active) return;

		if (!this.p1 || !this.p1.isActive || !this.p2 || !this.p2.isActive) {
			// need two players to start
			return;
		}

		this.p2.emitRequest({side: this.p2.getData()});
		this.p1.emitRequest({side: this.p1.getData()});

		if (this.started) {
			this.makeRequest();
			this.isActive = true;
			this.activeTurns = 0;
			return;
		}
		this.isActive = true;
		this.activeTurns = 0;
		this.started = true;
		this.p2.foe = this.p1;
		this.p1.foe = this.p2;

		this.add('gametype', this.gameType);
		this.add('gen', this.gen);

		var format = this.getFormat();
		Tools.mod(format.mod).getBanlistTable(format); // fill in format ruleset

		this.add('tier', format.name);
		if (this.rated) {
			this.add('rated');
		}
		if (format && format.ruleset) {
			for (var i = 0; i < format.ruleset.length; i++) {
				this.addPseudoWeather(format.ruleset[i]);
			}
		}

		if (!this.p1.pokemon[0] || !this.p2.pokemon[0]) {
			this.add('message', 'Battle not started: One of you has an empty team.');
			return;
		}

		this.residualEvent('TeamPreview');

		this.addQueue({choice:'start'});
		this.midTurn = true;
		if (!this.currentRequest) this.go();
	};
	Battle.prototype.boost = function (boost, target, source, effect) {
		if (this.event) {
			if (!target) target = this.event.target;
			if (!source) source = this.event.source;
			if (!effect) effect = this.effect;
		}
		if (!target || !target.hp) return 0;
		effect = this.getEffect(effect);
		boost = this.runEvent('Boost', target, source, effect, Object.clone(boost));
		var success = false;
		for (var i in boost) {
			var currentBoost = {};
			currentBoost[i] = boost[i];
			if (boost[i] !== 0 && target.boostBy(currentBoost)) {
				success = true;
				var msg = '-boost';
				if (boost[i] < 0) {
					msg = '-unboost';
					boost[i] = -boost[i];
				}
				switch (effect.id) {
				case 'intimidate': case 'gooey':
					this.add(msg, target, i, boost[i]);
					break;
				default:
					if (effect.effectType === 'Move') {
						this.add(msg, target, i, boost[i]);
					} else {
						this.add(msg, target, i, boost[i], '[from] ' + effect.fullname);
					}
					break;
				}
				this.runEvent('AfterEachBoost', target, source, effect, currentBoost);
			}
		}
		this.runEvent('AfterBoost', target, source, effect, boost);
		return success;
	};
	Battle.prototype.damage = function (damage, target, source, effect) {
		if (this.event) {
			if (!target) target = this.event.target;
			if (!source) source = this.event.source;
			if (!effect) effect = this.effect;
		}
		if (!target || !target.hp) return 0;
		effect = this.getEffect(effect);
		if (!(damage || damage === 0)) return damage;
		if (damage !== 0) damage = this.clampIntRange(damage, 1);

		if (effect.id !== 'struggle-recoil') { // Struggle recoil is not affected by effects
			if (effect.effectType === 'Weather' && !target.runImmunity(effect.id)) {
				this.debug('weather immunity');
				return 0;
			}
			damage = this.runEvent('Damage', target, source, effect, damage);
			if (!(damage || damage === 0)) {
				this.debug('damage event failed');
				return damage;
			}
			if (target.illusion && effect && effect.effectType === 'Move') {
				this.debug('illusion cleared');
				target.illusion = null;
				this.add('replace', target, target.getDetails);
			}
		}
		if (damage !== 0) damage = this.clampIntRange(damage, 1);
		damage = target.damage(damage, source, effect);
		if (source) source.lastDamage = damage;
		var name = effect.fullname;
		if (name === 'tox') name = 'psn';
		switch (effect.id) {
		case 'partiallytrapped':
			this.add('-damage', target, target.getHealth, '[from] ' + this.effectData.sourceEffect.fullname, '[partiallytrapped]');
			break;
		default:
			if (effect.effectType === 'Move') {
				this.add('-damage', target, target.getHealth);
			} else if (source && source !== target) {
				this.add('-damage', target, target.getHealth, '[from] ' + effect.fullname, '[of] ' + source);
			} else {
				this.add('-damage', target, target.getHealth, '[from] ' + name);
			}
			break;
		}

		if (effect.drain && source) {
			this.heal(Math.ceil(damage * effect.drain[0] / effect.drain[1]), source, target, 'drain');
		}

		if (target.fainted) {
			this.faint(target);
		} else {
			damage = this.runEvent('AfterDamage', target, source, effect, damage);
		}

		return damage;
	};
	Battle.prototype.directDamage = function (damage, target, source, effect) {
		if (this.event) {
			if (!target) target = this.event.target;
			if (!source) source = this.event.source;
			if (!effect) effect = this.effect;
		}
		if (!target || !target.hp) return 0;
		if (!damage) return 0;
		damage = this.clampIntRange(damage, 1);

		damage = target.damage(damage, source, effect);
		switch (effect.id) {
		case 'strugglerecoil':
			this.add('-damage', target, target.getHealth, '[from] recoil');
			break;
		case 'confusion':
			this.add('-damage', target, target.getHealth, '[from] confusion');
			break;
		default:
			this.add('-damage', target, target.getHealth);
			break;
		}
		if (target.fainted) this.faint(target);
		return damage;
	};
	Battle.prototype.heal = function (damage, target, source, effect) {
		if (this.event) {
			if (!target) target = this.event.target;
			if (!source) source = this.event.source;
			if (!effect) effect = this.effect;
		}
		effect = this.getEffect(effect);
		if (damage && damage <= 1) damage = 1;
		damage = Math.floor(damage);
		// for things like Liquid Ooze, the Heal event still happens when nothing is healed.
		damage = this.runEvent('TryHeal', target, source, effect, damage);
		if (!damage) return 0;
		if (!target || !target.hp) return 0;
		if (target.hp >= target.maxhp) return 0;
		damage = target.heal(damage, source, effect);
		switch (effect.id) {
		case 'leechseed':
		case 'rest':
			this.add('-heal', target, target.getHealth, '[silent]');
			break;
		case 'drain':
			this.add('-heal', target, target.getHealth, '[from] drain', '[of] ' + source);
			break;
		case 'wish':
			break;
		default:
			if (effect.effectType === 'Move') {
				this.add('-heal', target, target.getHealth);
			} else if (source && source !== target) {
				this.add('-heal', target, target.getHealth, '[from] ' + effect.fullname, '[of] ' + source);
			} else {
				this.add('-heal', target, target.getHealth, '[from] ' + effect.fullname);
			}
			break;
		}
		this.runEvent('Heal', target, source, effect, damage);
		return damage;
	};
	Battle.prototype.chain = function (previousMod, nextMod) {
		// previousMod or nextMod can be either a number or an array [numerator, denominator]
		if (previousMod.length) previousMod = Math.floor(previousMod[0] * 4096 / previousMod[1]);
		else previousMod = Math.floor(previousMod * 4096);
		if (nextMod.length) nextMod = Math.floor(nextMod[0] * 4096 / nextMod[1]);
		else nextMod = Math.floor(nextMod * 4096);
		return ((previousMod * nextMod + 2048) >> 12) / 4096; // M'' = ((M * M') + 0x800) >> 12
	};
	Battle.prototype.chainModify = function (numerator, denominator) {
		var previousMod = Math.floor(this.event.modifier * 4096);

		if (numerator.length) {
			denominator = numerator[1];
			numerator = numerator[0];
		}
		var nextMod = 0;
		if (this.event.ceilModifier) {
			nextMod = Math.ceil(numerator * 4096 / (denominator || 1));
		} else {
			nextMod = Math.floor(numerator * 4096 / (denominator || 1));
		}

		this.event.modifier = ((previousMod * nextMod + 2048) >> 12) / 4096;
	};
	Battle.prototype.modify = function (value, numerator, denominator) {
		// You can also use:
		// modify(value, [numerator, denominator])
		// modify(value, fraction) - assuming you trust JavaScript's floating-point handler
		if (!denominator) denominator = 1;
		if (numerator && numerator.length) {
			denominator = numerator[1];
			numerator = numerator[0];
		}
		var modifier = Math.floor(numerator * 4096 / denominator);
		return Math.floor((value * modifier + 2048 - 1) / 4096);
	};
	Battle.prototype.getCategory = function (move) {
		move = this.getMove(move);
		return move.category || 'Physical';
	};
	Battle.prototype.getDamage = function (pokemon, target, move, suppressMessages) {
		if (typeof move === 'string') move = this.getMove(move);

		if (typeof move === 'number') move = {
			basePower: move,
			type: '???',
			category: 'Physical'
		};

		if (move.affectedByImmunities) {
			if (!target.runImmunity(move.type, true)) {
				return false;
			}
		}

		if (move.isSoundBased && (pokemon !== target || this.gen <= 4)) {
			if (!target.runImmunity('sound', true)) {
				return false;
			}
		}

		if (move.ohko) {
			if (target.level > pokemon.level) {
				this.add('-failed', target);
				return false;
			}
			return target.maxhp;
		}

		if (move.damageCallback) {
			return move.damageCallback.call(this, pokemon, target);
		}
		if (move.damage === 'level') {
			return pokemon.level;
		}
		if (move.damage) {
			return move.damage;
		}

		if (!move) {
			move = {};
		}
		if (!move.type) move.type = '???';
		var type = move.type;
		// '???' is typeless damage: used for Struggle and Confusion etc
		var category = this.getCategory(move);
		var defensiveCategory = move.defensiveCategory || category;

		var basePower = move.basePower;
		if (move.basePowerCallback) {
			basePower = move.basePowerCallback.call(this, pokemon, target, move);
		}
		if (!basePower) {
			if (basePower === 0) return; // returning undefined means not dealing damage
			return basePower;
		}
		basePower = this.clampIntRange(basePower, 1);

		if (this.gen <= 5) {
			move.critRatio = this.clampIntRange(move.critRatio, 0, 5);
			var critMult = [0, 16, 8, 4, 3, 2];
		} else {
			move.critRatio = this.clampIntRange(move.critRatio, 0, 4);
			var critMult = [0, 16, 8, 2, 1];
		}

		move.crit = move.willCrit || false;
		if (move.willCrit === undefined) {
			if (move.critRatio) {
				move.crit = (this.random(critMult[move.critRatio]) === 0);
			}
		}
		if (move.crit) {
			move.crit = this.runEvent('CriticalHit', target, null, move);
		}

		// happens after crit calculation
		basePower = this.runEvent('BasePower', pokemon, target, move, basePower, true);

		if (!basePower) return 0;
		basePower = this.clampIntRange(basePower, 1);

		var level = pokemon.level;

		var attacker = pokemon;
		var defender = target;
		var attackStat = category === 'Physical' ? 'atk' : 'spa';
		var defenseStat = defensiveCategory === 'Physical' ? 'def' : 'spd';
		var statTable = {atk:'Atk', def:'Def', spa:'SpA', spd:'SpD', spe:'Spe'};
		var attack;
		var defense;

		var atkBoosts = move.useTargetOffensive ? defender.boosts[attackStat] : attacker.boosts[attackStat];
		var defBoosts = move.useSourceDefensive ? attacker.boosts[defenseStat] : defender.boosts[defenseStat];

		var ignoreNegativeOffensive = !!move.ignoreNegativeOffensive;
		var ignorePositiveDefensive = !!move.ignorePositiveDefensive;

		if (move.crit) {
			ignoreNegativeOffensive = true;
			ignorePositiveDefensive = true;
		}

		if (move.ignoreOffensive || (ignoreNegativeOffensive && atkBoosts < 0)) {
			var ignoreOffensive = true;
		}
		if (move.ignoreDefensive || (ignorePositiveDefensive && defBoosts > 0)) {
			var ignoreDefensive = true;
		}

		if (ignoreOffensive) {
			this.debug('Negating (sp)atk boost/penalty.');
			atkBoosts = 0;
		}
		if (ignoreDefensive) {
			this.debug('Negating (sp)def boost/penalty.');
			defBoosts = 0;
		}

		if (move.useTargetOffensive) attack = defender.calculateStat(attackStat, atkBoosts);
		else attack = attacker.calculateStat(attackStat, atkBoosts);

		if (move.useSourceDefensive) defense = attacker.calculateStat(defenseStat, defBoosts);
		else defense = defender.calculateStat(defenseStat, defBoosts);

		// Apply Stat Modifiers
		attack = this.runEvent('Modify' + statTable[attackStat], attacker, defender, move, attack);
		defense = this.runEvent('Modify' + statTable[defenseStat], defender, attacker, move, defense);

		//int(int(int(2 * L / 5 + 2) * A * P / D) / 50);
		var baseDamage = Math.floor(Math.floor(Math.floor(2 * level / 5 + 2) * basePower * attack / defense) / 50) + 2;

		// multi-target modifier (doubles only)
		if (move.spreadHit) {
			var spreadModifier = move.spreadModifier || 0.75;
			this.debug('Spread modifier: ' + spreadModifier);
			baseDamage = this.modify(baseDamage, spreadModifier);
		}

		// weather modifier (TODO: relocate here)
		// crit
		if (move.crit) {
			if (!suppressMessages) this.add('-crit', target);
			baseDamage = this.modify(baseDamage, move.critModifier || (this.gen >= 6 ? 1.5 : 2));
		}

		// randomizer
		// this is not a modifier
		// gen 1-2
		//var randFactor = Math.floor(Math.random() * 39) + 217;
		//baseDamage *= Math.floor(randFactor * 100 / 255) / 100;
		baseDamage = Math.floor(baseDamage * (100 - this.random(16)) / 100);

		// STAB
		if (move.hasSTAB || type !== '???' && pokemon.hasType(type)) {
			// The "???" type never gets STAB
			// Not even if you Roost in Gen 4 and somehow manage to use
			// Struggle in the same turn.
			// (On second thought, it might be easier to get a Missingno.)
			baseDamage = this.modify(baseDamage, move.stab || 1.5);
		}
		// types
		var totalTypeMod = 0;

		if (target.negateImmunity[move.type] !== 'IgnoreEffectiveness' || this.getImmunity(move.type, target)) {
			totalTypeMod = this.getEffectiveness(move, target, pokemon);
		}

		totalTypeMod = this.clampIntRange(totalTypeMod, -3, 3);
		if (totalTypeMod > 0) {
			if (!suppressMessages) this.add('-supereffective', target);

			for (var i = 0; i < totalTypeMod; i++) {
				baseDamage *= 2;
			}
		}
		if (totalTypeMod < 0) {
			if (!suppressMessages) this.add('-resisted', target);

			for (var i = 0; i > totalTypeMod; i--) {
				baseDamage = Math.floor(baseDamage / 2);
			}
		}

		if (basePower && !Math.floor(baseDamage)) {
			return 1;
		}

		// Final modifier. Modifiers that modify damage after min damage check, such as Life Orb.
		baseDamage = this.runEvent('ModifyDamage', pokemon, target, move, baseDamage);

		return Math.floor(baseDamage);
	};
	/**
	 * Returns whether a proposed target for a move is valid.
	 */
	Battle.prototype.validTargetLoc = function (targetLoc, source, targetType) {
		var numSlots = source.side.active.length;
		if (!Math.abs(targetLoc) && Math.abs(targetLoc) > numSlots) return false;

		var sourceLoc = -(source.position + 1);
		var isFoe = (targetLoc > 0);
		var isAdjacent = (isFoe ? Math.abs(-(numSlots + 1 - targetLoc) - sourceLoc) <= 1 : Math.abs(targetLoc - sourceLoc) <= 1);
		var isSelf = (sourceLoc === targetLoc);

		switch (targetType) {
		case 'randomNormal':
		case 'normal':
			return isAdjacent && !isSelf;
		case 'adjacentAlly':
			return isAdjacent && !isSelf && !isFoe;
		case 'adjacentAllyOrSelf':
			return isAdjacent && !isFoe;
		case 'adjacentFoe':
			return isAdjacent && isFoe;
		case 'any':
			return !isSelf;
		}
		return false;
	};
	Battle.prototype.getTargetLoc = function (target, source) {
		if (target.side === source.side) {
			return -(target.position + 1);
		} else {
			return target.position + 1;
		}
	};
	Battle.prototype.validTarget = function (target, source, targetType) {
		return this.validTargetLoc(this.getTargetLoc(target, source), source, targetType);
	};
	Battle.prototype.getTarget = function (decision) {
		var move = this.getMove(decision.move);
		var target;
		if ((move.target !== 'randomNormal') &&
				this.validTargetLoc(decision.targetLoc, decision.pokemon, move.target)) {
			if (decision.targetLoc > 0) {
				target = decision.pokemon.side.foe.active[decision.targetLoc - 1];
			} else {
				target = decision.pokemon.side.active[-decision.targetLoc - 1];
			}
			if (target) {
				if (!target.fainted) {
					// target exists and is not fainted
					return target;
				} else if (target.side === decision.pokemon.side) {
					// fainted allied targets don't retarget
					return false;
				}
			}
			// chosen target not valid, retarget randomly with resolveTarget
		}
		if (!decision.targetPosition || !decision.targetSide) {
			target = this.resolveTarget(decision.pokemon, decision.move);
			decision.targetSide = target.side;
			decision.targetPosition = target.position;
		}
		return decision.targetSide.active[decision.targetPosition];
	};
	Battle.prototype.resolveTarget = function (pokemon, move) {
		// A move was used without a chosen target

		// For instance: Metronome chooses Ice Beam. Since the user didn't
		// choose a target when choosing Metronome, Ice Beam's target must
		// be chosen randomly.

		// The target is chosen randomly from possible targets, EXCEPT that
		// moves that can target either allies or foes will only target foes
		// when used without an explicit target.

		move = this.getMove(move);
		if (move.target === 'adjacentAlly' && pokemon.side.active.length > 1) {
			if (pokemon.side.active[pokemon.position - 1]) {
				return pokemon.side.active[pokemon.position - 1];
			}
			else if (pokemon.side.active[pokemon.position + 1]) {
				return pokemon.side.active[pokemon.position + 1];
			}
		}
		if (move.target === 'self' || move.target === 'all' || move.target === 'allySide' || move.target === 'allyTeam' || move.target === 'adjacentAlly' || move.target === 'adjacentAllyOrSelf') {
			return pokemon;
		}
		return pokemon.side.foe.randomActive() || pokemon.side.foe.active[0];
	};
	Battle.prototype.checkFainted = function () {
		function isFainted(a) {
			if (!a) return false;
			if (a.fainted) {
				a.switchFlag = true;
				return true;
			}
			return false;
		}
		// make sure these don't get short-circuited out; all switch flags need to be set
		var p1fainted = this.p1.active.map(isFainted);
		var p2fainted = this.p2.active.map(isFainted);
	};
	Battle.prototype.faintMessages = function () {
		while (this.faintQueue.length) {
			var faintData = this.faintQueue.shift();
			if (!faintData.target.fainted) {
				this.add('faint', faintData.target);
				this.runEvent('Faint', faintData.target, faintData.source, faintData.effect);
				faintData.target.fainted = true;
				faintData.target.isActive = false;
				faintData.target.isStarted = false;
				faintData.target.side.pokemonLeft--;
				faintData.target.side.faintedThisTurn = true;
			}
		}
		if (!this.p1.pokemonLeft && !this.p2.pokemonLeft) {
			this.win();
			return true;
		}
		if (!this.p1.pokemonLeft) {
			this.win(this.p2);
			return true;
		}
		if (!this.p2.pokemonLeft) {
			this.win(this.p1);
			return true;
		}
		return false;
	};
	Battle.prototype.addQueue = function (decision, noSort, side) {
		if (decision) {
			if (Array.isArray(decision)) {
				for (var i = 0; i < decision.length; i++) {
					this.addQueue(decision[i], noSort);
				}
				return;
			}
			if (decision.choice === 'pass') return;
			if (!decision.side && side) decision.side = side;
			if (!decision.side && decision.pokemon) decision.side = decision.pokemon.side;
			if (!decision.choice && decision.move) decision.choice = 'move';
			if (!decision.priority) {
				var priorities = {
					'beforeTurn': 100,
					'beforeTurnMove': 99,
					'switch': 6,
					'runSwitch': 6.1,
					'megaEvo': 5.9,
					'residual': -100,
					'team': 102,
					'start': 101
				};
				if (priorities[decision.choice]) {
					decision.priority = priorities[decision.choice];
				}
			}
			if (decision.choice === 'move') {
				if (this.getMove(decision.move).beforeTurnCallback) {
					this.addQueue({choice: 'beforeTurnMove', pokemon: decision.pokemon, move: decision.move, targetLoc: decision.targetLoc}, true);
				}
			} else if (decision.choice === 'switch') {
				if (decision.pokemon.switchFlag && decision.pokemon.switchFlag !== true) {
					decision.pokemon.switchCopyFlag = decision.pokemon.switchFlag;
				}
				decision.pokemon.switchFlag = false;
				if (!decision.speed && decision.pokemon && decision.pokemon.isActive) decision.speed = decision.pokemon.speed;
			}
			if (decision.move) {
				var target;

				if (!decision.targetPosition) {
					target = this.resolveTarget(decision.pokemon, decision.move);
					decision.targetSide = target.side;
					decision.targetPosition = target.position;
				}

				decision.move = this.getMoveCopy(decision.move);
				if (!decision.priority) {
					var priority = decision.move.priority;
					priority = this.runEvent('ModifyPriority', decision.pokemon, target, decision.move, priority);
					decision.priority = priority;
					// In Gen 6, Quick Guard blocks moves with artificially enhanced priority.
					if (this.gen > 5) decision.move.priority = priority;
				}
			}
			if (!decision.pokemon && !decision.speed) decision.speed = 1;
			if (!decision.speed && decision.choice === 'switch' && decision.target) decision.speed = decision.target.speed;
			if (!decision.speed) decision.speed = decision.pokemon.speed;

			if (decision.choice === 'switch' && !decision.side.pokemon[0].isActive) {
				// if there's no actives, switches happen before activations
				decision.priority = 6.2;
			}

			this.queue.push(decision);
		}
		if (!noSort) {
			this.queue.sort(Battle.comparePriority);
		}
	};
	Battle.prototype.prioritizeQueue = function (decision, source, sourceEffect) {
		if (this.event) {
			if (!source) source = this.event.source;
			if (!sourceEffect) sourceEffect = this.effect;
		}
		for (var i = 0; i < this.queue.length; i++) {
			if (this.queue[i] === decision) {
				this.queue.splice(i, 1);
				break;
			}
		}
		decision.sourceEffect = sourceEffect;
		this.queue.unshift(decision);
	};
	Battle.prototype.willAct = function () {
		for (var i = 0; i < this.queue.length; i++) {
			if (this.queue[i].choice === 'move' || this.queue[i].choice === 'switch') {
				return this.queue[i];
			}
		}
		return null;
	};
	Battle.prototype.willMove = function (pokemon) {
		for (var i = 0; i < this.queue.length; i++) {
			if (this.queue[i].choice === 'move' && this.queue[i].pokemon === pokemon) {
				return this.queue[i];
			}
		}
		return null;
	};
	Battle.prototype.cancelDecision = function (pokemon) {
		var success = false;
		for (var i = 0; i < this.queue.length; i++) {
			if (this.queue[i].pokemon === pokemon) {
				this.queue.splice(i, 1);
				i--;
				success = true;
			}
		}
		return success;
	};
	Battle.prototype.cancelMove = function (pokemon) {
		for (var i = 0; i < this.queue.length; i++) {
			if (this.queue[i].choice === 'move' && this.queue[i].pokemon === pokemon) {
				this.queue.splice(i, 1);
				return true;
			}
		}
		return false;
	};
	Battle.prototype.willSwitch = function (pokemon) {
		for (var i = 0; i < this.queue.length; i++) {
			if (this.queue[i].choice === 'switch' && this.queue[i].pokemon === pokemon) {
				return true;
			}
		}
		return false;
	};
	Battle.prototype.runDecision = function (decision) {
		var pokemon;

		// returns whether or not we ended in a callback
		switch (decision.choice) {
		case 'start':
			// I GIVE UP, WILL WRESTLE WITH EVENT SYSTEM LATER
			var beginCallback = this.getFormat().onBegin;
			if (beginCallback) beginCallback.call(this);

			this.add('start');
			for (var pos = 0; pos < this.p1.active.length; pos++) {
				this.switchIn(this.p1.pokemon[pos], pos);
			}
			for (var pos = 0; pos < this.p2.active.length; pos++) {
				this.switchIn(this.p2.pokemon[pos], pos);
			}
			for (var pos = 0; pos < this.p1.pokemon.length; pos++) {
				pokemon = this.p1.pokemon[pos];
				this.singleEvent('Start', this.getEffect(pokemon.species), pokemon.speciesData, pokemon);
			}
			for (var pos = 0; pos < this.p2.pokemon.length; pos++) {
				pokemon = this.p2.pokemon[pos];
				this.singleEvent('Start', this.getEffect(pokemon.species), pokemon.speciesData, pokemon);
			}
			this.midTurn = true;
			break;
		case 'move':
			if (!decision.pokemon.isActive) return false;
			if (decision.pokemon.fainted) return false;
			this.runMove(decision.move, decision.pokemon, this.getTarget(decision), decision.sourceEffect);
			break;
		case 'megaEvo':
			if (this.runMegaEvo) this.runMegaEvo(decision.pokemon);
			break;
		case 'beforeTurnMove':
			if (!decision.pokemon.isActive) return false;
			if (decision.pokemon.fainted) return false;
			this.debug('before turn callback: ' + decision.move.id);
			decision.move.beforeTurnCallback.call(this, decision.pokemon, this.getTarget(decision));
			break;
		case 'event':
			this.runEvent(decision.event, decision.pokemon);
			break;
		case 'team':
			var i = parseInt(decision.team[0], 10) - 1;
			if (i >= 6 || i < 0) return;

			if (decision.team[1]) {
				// validate the choice
				var len = decision.side.pokemon.length;
				var newPokemon = [null, null, null, null, null, null].slice(0, len);
				for (var j = 0; j < len; j++) {
					var i = parseInt(decision.team[j], 10) - 1;
					newPokemon[j] = decision.side.pokemon[i];
				}
				var reject = false;
				for (var j = 0; j < len; j++) {
					if (!newPokemon[j]) reject = true;
				}
				if (!reject) {
					for (var j = 0; j < len; j++) {
						newPokemon[j].position = j;
					}
					decision.side.pokemon = newPokemon;
					return;
				}
			}

			if (i === 0) return;
			pokemon = decision.side.pokemon[i];
			if (!pokemon) return;
			decision.side.pokemon[i] = decision.side.pokemon[0];
			decision.side.pokemon[0] = pokemon;
			decision.side.pokemon[i].position = i;
			decision.side.pokemon[0].position = 0;
			return;
			// we return here because the update event would crash since there are no active pokemon yet
			break;
		case 'switch':
			if (decision.pokemon) {
				decision.pokemon.beingCalledBack = true;
				var lastMove = this.getMove(decision.pokemon.lastMove);
				if (lastMove.selfSwitch !== 'copyvolatile') {
					this.runEvent('BeforeSwitchOut', decision.pokemon);
				}
				if (!this.runEvent('SwitchOut', decision.pokemon)) {
					// Warning: DO NOT interrupt a switch-out
					// if you just want to trap a pokemon.
					// To trap a pokemon and prevent it from switching out,
					// (e.g. Mean Look, Magnet Pull) use the 'trapped' flag
					// instead.

					// Note: Nothing in BW or earlier interrupts
					// a switch-out.
					break;
				}
			}
			if (decision.pokemon && !decision.pokemon.hp && !decision.pokemon.fainted) {
				this.debug('A Pokemon can\'t switch between when it runs out of HP and when it faints');
				break;
			}
			if (decision.target.isActive) {
				this.debug('Switch target is already active');
				break;
			}
			this.switchIn(decision.target, decision.pokemon.position);
			//decision.target.runSwitchIn();
			break;
		case 'runSwitch':
			decision.pokemon.isStarted = true;
			if (!decision.pokemon.fainted) {
				this.singleEvent('Start', decision.pokemon.getAbility(), decision.pokemon.abilityData, decision.pokemon);
				this.singleEvent('Start', decision.pokemon.getItem(), decision.pokemon.itemData, decision.pokemon);
			}
			break;
		case 'beforeTurn':
			this.eachEvent('BeforeTurn');
			break;
		case 'residual':
			this.add('');
			this.clearActiveMove(true);
			this.residualEvent('Residual');
			break;
		}
		this.clearActiveMove();

		// phazing (Roar, etc)

		var self = this;
		function checkForceSwitchFlag(a) {
			if (!a) return false;
			if (a.hp && a.forceSwitchFlag) {
				self.dragIn(a.side, a.position);
			}
			delete a.forceSwitchFlag;
		}
		this.p1.active.forEach(checkForceSwitchFlag);
		this.p2.active.forEach(checkForceSwitchFlag);

		// fainting

		this.faintMessages();
		if (this.ended) return true;

		// switching (fainted pokemon, U-turn, Baton Pass, etc)

		if (!this.queue.length) this.checkFainted();

		function hasSwitchFlag(a) { return a ? a.switchFlag : false; }
		function removeSwitchFlag(a) { if (a) a.switchFlag = false; }
		var p1switch = this.p1.active.any(hasSwitchFlag);
		var p2switch = this.p2.active.any(hasSwitchFlag);

		if (p1switch && !this.canSwitch(this.p1)) {
			this.p1.active.forEach(removeSwitchFlag);
			p1switch = false;
		}
		if (p2switch && !this.canSwitch(this.p2)) {
			this.p2.active.forEach(removeSwitchFlag);
			p2switch = false;
		}

		if (p1switch || p2switch) {
			this.makeRequest('switch');
			return true;
		}

		this.eachEvent('Update');

		return false;
	};
	Battle.prototype.go = function () {
		this.add('');
		if (this.currentRequest) {
			this.currentRequest = '';
		}

		if (!this.midTurn) {
			this.queue.push({choice:'residual', priority: -100});
			this.queue.push({choice:'beforeTurn', priority: 100});
			this.midTurn = true;
		}
		this.addQueue(null);

		var currentPriority = 6;

		while (this.queue.length) {
			var decision = this.queue.shift();

			/* while (decision.priority < currentPriority && currentPriority > -6) {
				this.eachEvent('Priority', null, currentPriority);
				currentPriority--;
			} */

			this.runDecision(decision);

			if (this.currentRequest) {
				return;
			}

			// if (!this.queue.length || this.queue[0].choice === 'runSwitch') {
			// 	if (this.faintMessages()) return;
			// }

			if (this.ended) return;
		}

		this.nextTurn();
		this.midTurn = false;
		this.queue = [];
	};
	/**
	 * Changes a pokemon's decision.
	 *
	 * The un-modded game should not use this function for anything,
	 * since it rerolls speed ties (which messes up RNG state).
	 *
	 * You probably want the OverrideDecision event (which doesn't
	 * change priority order).
	 */
	Battle.prototype.changeDecision = function (pokemon, decision) {
		this.cancelDecision(pokemon);
		if (!decision.pokemon) decision.pokemon = pokemon;
		this.addQueue(decision);
	};
	/**
	 * Takes a choice string passed from the client. Starts the next
	 * turn if all required choices have been made.
	 */
	Battle.prototype.choose = function (sideid, choice, rqid) {
		var side = null;
		if (sideid === 'p1' || sideid === 'p2') side = this[sideid];
		// This condition should be impossible because the sideid comes
		// from our forked process and if the player id were invalid, we would
		// not have even got to this function.
		if (!side) return; // wtf

		// This condition can occur if the client sends a decision at the
		// wrong time.
		if (!side.currentRequest) return;

		// Make sure the decision is for the right request.
		if ((rqid !== undefined) && (parseInt(rqid, 10) !== this.rqid)) {
			return;
		}

		// It should be impossible for choice not to be a string. Choice comes
		// from splitting the string sent by our forked process, not from the
		// client. However, just in case, we maintain this check for now.
		if (typeof choice === 'string') choice = choice.split(',');

		side.decision = this.parseChoice(choice, side);

		if (this.p1.decision && this.p2.decision) {
			this.commitDecisions();
		}
	};
	Battle.prototype.commitDecisions = function () {
		if (this.p1.decision !== true) {
			this.addQueue(this.p1.decision, true, this.p1);
		}
		if (this.p2.decision !== true) {
			this.addQueue(this.p2.decision, true, this.p2);
		}

		this.currentRequest = '';
		this.p1.currentRequest = '';
		this.p2.currentRequest = '';

		this.p1.decision = true;
		this.p2.decision = true;

		this.go();
	};
	Battle.prototype.undoChoice = function (sideid) {
		var side = null;
		if (sideid === 'p1' || sideid === 'p2') side = this[sideid];
		// The following condition can never occur for the reasons given in
		// the choose() function above.
		if (!side) return; // wtf
		// This condition can occur.
		if (!side.currentRequest) return;

		if (side.decision && side.decision.finalDecision) {
			this.debug("Can't cancel decision: the last pokemon could have been trapped");
			return;
		}

		side.decision = false;
	};
	/**
	 * Parses a choice string passed from a client into a decision object
	 * usable by PS's engine.
	 *
	 * Choice validation is also done here.
	 */
	Battle.prototype.parseChoice = function (choices, side) {
		var prevSwitches = {};
		if (!side.currentRequest) return true;

		if (typeof choices === 'string') choices = choices.split(',');

		var decisions = [];
		var len = choices.length;
		if (side.currentRequest === 'move') len = side.active.length;
		for (var i = 0; i < len; i++) {
			var choice = (choices[i] || '').trim();

			var data = '';
			var firstSpaceIndex = choice.indexOf(' ');
			if (firstSpaceIndex >= 0) {
				data = choice.substr(firstSpaceIndex + 1).trim();
				choice = choice.substr(0, firstSpaceIndex).trim();
			}

			switch (side.currentRequest) {
			case 'teampreview':
				if (choice !== 'team' || i > 0) return false;
				break;
			case 'move':
				if (i >= side.active.length) return false;
				if (!side.pokemon[i] || side.pokemon[i].fainted) {
					decisions.push({
						choice: 'pass'
					});
					continue;
				}
				if (choice !== 'move' && choice !== 'switch') {
					if (i === 0) return false;
					choice = 'move';
					data = '1';
				}
				break;
			case 'switch':
				if (i >= side.active.length) return false;
				if (!side.active[i] || !side.active[i].switchFlag) {
					if (choice !== 'pass') choices.splice(i, 0, 'pass');
					decisions.push({
						choice: 'pass'
					});
					continue;
				}
				if (choice !== 'switch') return false;
				break;
			default:
				return false;
			}

			var decision = null;
			switch (choice) {
			case 'team':
				decisions.push({
					choice: 'team',
					side: side,
					team: data
				});
				break;

			case 'switch':
				if (i > side.active.length || i > side.pokemon.length) continue;
				if (side.currentRequest === 'move') {
					if (side.pokemon[i].trapped) {
						//this.debug("Can't switch: The active pokemon is trapped");
						side.emitCallback('trapped', i);
						return false;
					} else if (side.pokemon[i].maybeTrapped) {
						var finalDecision = true;
						for (var j = i + 1; j < side.active.length; ++j) {
							if (side.active[j] && !side.active[j].fainted) {
								finalDecision = false;
							}
						}
						decisions.finalDecision = decisions.finalDecision || finalDecision;
					}
				}

				data = parseInt(data, 10) - 1;
				if (data < 0) data = 0;
				if (data > side.pokemon.length - 1) data = side.pokemon.length - 1;

				if (!side.pokemon[data]) {
					this.debug("Can't switch: You can't switch to a pokemon that doesn't exist");
					return false;
				}
				if (data === i) {
					this.debug("Can't switch: You can't switch to yourself");
					return false;
				}
				if (this.battleType !== 'triples' && data < side.active.length) {
					this.debug("Can't switch: You can't switch to an active pokemon except in triples");
					return false;
				}
				if (side.pokemon[data].fainted) {
					this.debug("Can't switch: You can't switch to a fainted pokemon");
					return false;
				}
				if (prevSwitches[data]) {
					this.debug("Can't switch: You can't switch to pokemon already queued to be switched");
					return false;
				}
				prevSwitches[data] = true;

				decisions.push({
					choice: 'switch',
					priority: (side.currentRequest === 'switch' ? 101 : undefined),
					pokemon: side.pokemon[i],
					target: side.pokemon[data]
				});
				break;

			case 'move':
				var targetLoc = 0;
				var pokemon = side.pokemon[i];
				var lockedMove = pokemon.getLockedMove();
				var validMoves = pokemon.getValidMoves(lockedMove);
				var moveid = '';

				if (data.substr(data.length - 2) === ' 1') targetLoc = 1;
				if (data.substr(data.length - 2) === ' 2') targetLoc = 2;
				if (data.substr(data.length - 2) === ' 3') targetLoc = 3;
				if (data.substr(data.length - 3) === ' -1') targetLoc = -1;
				if (data.substr(data.length - 3) === ' -2') targetLoc = -2;
				if (data.substr(data.length - 3) === ' -3') targetLoc = -3;

				if (targetLoc) data = data.substr(0, data.lastIndexOf(' '));

				if (lockedMove) targetLoc = (this.runEvent('LockMoveTarget', pokemon) || 0);

				if (data.substr(data.length - 5) === ' mega') {
					if (!lockedMove) {
						decisions.push({
							choice: 'megaEvo',
							pokemon: pokemon
						});
					}
					data = data.substr(0, data.length - 5);
				}

				if (data.search(/^[0-9]+$/) >= 0) {
					moveid = validMoves[parseInt(data, 10) - 1];
				} else {
					moveid = toId(data);
					if (moveid.substr(0, 11) === 'hiddenpower') {
						moveid = 'hiddenpower';
					}
					if (validMoves.indexOf(moveid) < 0) {
						moveid = '';
					}
				}
				if (!moveid) {
					moveid = validMoves[0];
				}

				decisions.push({
					choice: 'move',
					pokemon: pokemon,
					targetLoc: targetLoc,
					move: moveid
				});
				break;
			}
		}
		return decisions;
	};
	Battle.prototype.add = function () {
		var parts = Array.prototype.slice.call(arguments);
		var functions = parts.map(function (part) {
			return typeof part === 'function';
		});
		if (functions.indexOf(true) < 0) {
			this.log.push('|' + parts.join('|'));
		} else {
			this.log.push('|split');
			var sides = this.sides.concat(null, true);
			for (var i = 0; i < sides.length; ++i) {
				var line = '';
				for (var j = 0; j < parts.length; ++j) {
					line += '|';
					if (functions[j]) {
						line += parts[j](sides[i]);
					} else {
						line += parts[j];
					}
				}
				this.log.push(line);
			}
		}
	};
	Battle.prototype.addMove = function () {
		this.lastMoveLine = this.log.length;
		this.log.push('|' + Array.prototype.slice.call(arguments).join('|'));
	};
	Battle.prototype.attrLastMove = function () {
		this.log[this.lastMoveLine] += '|' + Array.prototype.slice.call(arguments).join('|');
	};
	Battle.prototype.debug = function (activity) {
		if (this.getFormat().debug) {
			this.add('debug', activity);
		}
	};
	Battle.prototype.debugError = function (activity) {
		this.add('debug', activity);
	};

	// players

	Battle.prototype.join = function (slot, name, avatar, team) {
		if (this.p1 && this.p1.isActive && this.p2 && this.p2.isActive) return false;
		if ((this.p1 && this.p1.isActive && this.p1.name === name) || (this.p2 && this.p2.isActive && this.p2.name === name)) return false;
		if (this.p1 && this.p1.isActive || slot === 'p2') {
			if (this.started) {
				this.p2.name = name;
			} else {
				//console.log("NEW SIDE: " + name);
				this.p2 = new BattleSide(name, this, 1, team);
				this.sides[1] = this.p2;
			}
			if (avatar) this.p2.avatar = avatar;
			this.p2.isActive = true;
			this.add('player', 'p2', this.p2.name, avatar);
		} else {
			if (this.started) {
				this.p1.name = name;
			} else {
				//console.log("NEW SIDE: " + name);
				this.p1 = new BattleSide(name, this, 0, team);
				this.sides[0] = this.p1;
			}
			if (avatar) this.p1.avatar = avatar;
			this.p1.isActive = true;
			this.add('player', 'p1', this.p1.name, avatar);
		}
		this.start();
		return true;
	};
	Battle.prototype.rename = function (slot, name, avatar) {
		if (slot === 'p1' || slot === 'p2') {
			var side = this[slot];
			side.name = name;
			if (avatar) side.avatar = avatar;
			this.add('player', slot, name, side.avatar);
		}
	};
	Battle.prototype.leave = function (slot) {
		if (slot === 'p1' || slot === 'p2') {
			var side = this[slot];
			if (!side) {
				console.log('**** ' + slot + ' tried to leave before it was possible in ' + this.id);
				require('./crashlogger.js')({stack: '**** ' + slot + ' tried to leave before it was possible in ' + this.id}, 'A simulator process');
				return;
			}

			side.emitRequest(null);
			side.isActive = false;
			this.add('player', slot);
			this.active = false;
		}
		return true;
	};

	// IPC

	// Messages sent by this function are received and handled in
	// Simulator.prototype.receive in simulator.js (in another process).
	Battle.prototype.send = function (type, data) {
		if (Array.isArray(data)) data = data.join("\n");
		battleEngineFakeProcess.client.send(this.id + "\n" + type + "\n" + data);
	};
	// This function is called by this process's 'message' event.
	Battle.prototype.receive = function (data, more) {
		this.messageLog.push(data.join(' '));
		var logPos = this.log.length;
		var alreadyEnded = this.ended;
		switch (data[1]) {
		case 'join':
			var team = null;
			try {
				if (more) team = Tools.fastUnpackTeam(more);
			} catch (e) {
				console.log('TEAM PARSE ERROR: ' + more);
				team = null;
			}
			this.join(data[2], data[3], data[4], team);
			break;

		case 'rename':
			this.rename(data[2], data[3], data[4]);
			break;

		case 'leave':
			this.leave(data[2]);
			break;

		case 'chat':
			this.add('chat', data[2], more);
			break;

		case 'win':
		case 'tie':
			this.win(data[2]);
			break;

		case 'choose':
			this.choose(data[2], data[3], data[4]);
			break;

		case 'undo':
			this.undoChoice(data[2]);
			break;

		case 'eval':
			var battle = this;
			var p1 = this.p1;
			var p2 = this.p2;
			var p1active = p1 ? p1.active[0] : null;
			var p2active = p2 ? p2.active[0] : null;
			data[2] = data[2].replace(/\f/g, '\n');
			this.add('', '>>> ' + data[2]);
			try {
				this.add('', '<<< ' + eval(data[2]));
			} catch (e) {
				this.add('', '<<< error: ' + e.message);
			}
			break;
		}

		this.sendUpdates(logPos, alreadyEnded);
	};
	Battle.prototype.sendUpdates = function (logPos, alreadyEnded) {
		if (this.p1 && this.p2) {
			var inactiveSide = -1;
			if (!this.p1.isActive && this.p2.isActive) {
				inactiveSide = 0;
			} else if (this.p1.isActive && !this.p2.isActive) {
				inactiveSide = 1;
			} else if (!this.p1.decision && this.p2.decision) {
				inactiveSide = 0;
			} else if (this.p1.decision && !this.p2.decision) {
				inactiveSide = 1;
			}
			if (inactiveSide !== this.inactiveSide) {
				this.send('inactiveside', inactiveSide);
				this.inactiveSide = inactiveSide;
			}
		}

		if (this.log.length > logPos) {
			if (alreadyEnded !== undefined && this.ended && !alreadyEnded) {
				if (this.rated) {
					var log = {
						turns: this.turn,
						p1: this.p1.name,
						p2: this.p2.name,
						p1team: this.p1.team,
						p2team: this.p2.team,
						log: this.log
					};
					this.send('log', JSON.stringify(log));
				}
				this.send('score', [this.p1.pokemonLeft, this.p2.pokemonLeft]);
				this.send('winupdate', [this.winner].concat(this.log.slice(logPos)));
			} else {
				this.send('update', this.log.slice(logPos));
			}
		}
	};

	Battle.prototype.destroy = function () {
		// deallocate ourself

		// deallocate children and get rid of references to them
		for (var i = 0; i < this.sides.length; i++) {
			if (this.sides[i]) this.sides[i].destroy();
			this.sides[i] = null;
		}
		this.p1 = null;
		this.p2 = null;
		for (var i = 0; i < this.queue.length; i++) {
			delete this.queue[i].pokemon;
			delete this.queue[i].side;
			this.queue[i] = null;
		}
		this.queue = null;

		// in case the garbage collector really sucks, at least deallocate the log
		this.log = null;

		// remove from battle list
		Battles[this.id] = null;
	};
	return Battle;
})();

exports.BattlePokemon = BattlePokemon;
exports.BattleSide = BattleSide;
exports.Battle = Battle;<|MERGE_RESOLUTION|>--- conflicted
+++ resolved
@@ -17,13 +17,8 @@
 /*if (Config.crashguard) {
 	// graceful crash - allow current battles to finish before restarting
 	process.on('uncaughtException', function (err) {
-<<<<<<< HEAD
 		require('./crashlogger.js')(err, 'A simulator process');*/
-		/* var stack = ("" + err.stack).split("\n").slice(0, 2).join("<br />");
-=======
-		require('./crashlogger.js')(err, 'A simulator process');
 		/* var stack = ("" + err.stack).escapeHTML().split("\n").slice(0, 2).join("<br />");
->>>>>>> f7ea60fe
 		if (Rooms.lobby) {
 			Rooms.lobby.addRaw('<div><b>THE SERVER HAS CRASHED:</b> ' + stack + '<br />Please restart the server.</div>');
 			Rooms.lobby.addRaw('<div>You will not be able to talk in the lobby or start new battles until the server restarts.</div>');
@@ -95,13 +90,8 @@
 				var fakeErr = {stack: stack};
 
 				if (!require('./crashlogger.js')(fakeErr, 'A battle')) {
-<<<<<<< HEAD
-					var ministack = ("" + err.stack).split("\n").slice(0, 2).join("<br />");
+					var ministack = ("" + err.stack).escapeHTML().split("\n").slice(0, 2).join("<br />");
 					battleEngineFakeProcess.client.send(data[0] + '\nupdate\n|html|<div class="broadcast-red"><b>A BATTLE PROCESS HAS CRASHED:</b> ' + ministack + '</div>');
-=======
-					var ministack = ("" + err.stack).escapeHTML().split("\n").slice(0, 2).join("<br />");
-					process.send(data[0] + '\nupdate\n|html|<div class="broadcast-red"><b>A BATTLE PROCESS HAS CRASHED:</b> ' + ministack + '</div>');
->>>>>>> f7ea60fe
 				} else {
 					battleEngineFakeProcess.client.send(data[0] + '\nupdate\n|html|<div class="broadcast-red"><b>The battle crashed!</b><br />Don\'t worry, we\'re working on fixing it.</div>');
 				}
