--- conflicted
+++ resolved
@@ -23,15 +23,9 @@
 			lastCrashLog = datenow;
 			var transport;
 			try {
-<<<<<<< HEAD
-				var transport = require('nodemailer').createTransport(
+				transport = require('nodemailer').createTransport(
 					config.crashGuardEmail.transport,
 					config.crashGuardEmail.options
-=======
-				transport = require('nodemailer').createTransport(
-					config.crashguardemail.transport,
-					config.crashguardemail.options
->>>>>>> bab90f90
 				);
 				transport.sendMail({
 					from: config.crashGuardEmail.from,
